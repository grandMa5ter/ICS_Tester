--- conflicted
+++ resolved
@@ -1,2158 +1,2143 @@
-﻿Function Invoke-HardeningKitty {
-
-    <#
-    .SYNOPSIS
-
-        Invoke-HardeningKitty - Checks and hardens your Windows configuration
-
-
-         =^._.^=
-        _(      )/  HardeningKitty
-
-
-        Author:  Michael Schneider
-        License: MIT
-        Required Dependencies: None
-        Optional Dependencies: None
-
-
-    .DESCRIPTION
-
-        HardeningKitty supports hardening of a Windows system. The configuration of the system is
-        retrieved and assessed using a finding list. In addition, the system can be hardened according
-        to predefined values. HardeningKitty reads settings from the registry and uses other modules
-        to read configurations outside the registry. 
-
-
-    .PARAMETER FileFindingList
-
-        Path to a finding list in CSV format. HardeningKitty has one list each for machine and user settings.
-
-
-    .PARAMETER Mode
-        
-        The mode Config only retrieves the settings, while the mode Audit performs an assessment of the settings.
-        The mode HailMary hardens the system according to recommendations of the HardeningKitty list.
-
-
-    .PARAMETER EmojiSupport
-
-        The use of emoji is activated. The terminal should support this accordingly. Windows Terminal
-        offers full support.
-
-
-    .PARAMETER Log
-        
-        The logging function is activated. The script output is additionally logged in a file. The file
-        name is assigned by HardeningKitty itself and the file is stored in the same directory as the script.
-
-
-    .PARAMETER LogFile
-
-        The name and location of the log file can be defined by the user.
-    
-    
-    .PARAMETER Report
-
-        The retrieved settings and their assessment result are stored in CSV format in a machine-readable format.
-        The file name is assigned by HardeningKitty itself and the file is stored in the same directory as the script.
-    
-
-    .PARAMETER ReportFile
-
-        The name and location of the report file can be defined by the user.
-
-    .PARAMETER Backup
-
-        The retrieved settings and their assessment result are stored in CSV format in a machine-readable format with all value to backup your previous config.
-
-    .PARAMETER SkipMachineInformation
-
-        Information about the system is not queried and displayed. This may be useful while debugging or
-        using multiple lists on the same system.
-
-    .EXAMPLE
-        
-        Description: HardeningKitty performs an audit, saves the results and creates a log file:
-        Invoke-HardeningKitty -Mode Audit -Log -Report
-
-        Description: HardeningKitty performs an audit with a specific list and does not show machine information:
-        Invoke-HardeningKitty -FileFindingList .\lists\finding_list_0x6d69636b_user.csv -SkipMachineInformation
-
-        Description: HardeningKitty ready only the setting with the default list, and saves the results in a specific file:
-        Invoke-HardeningKitty -Mode Config -Report -Report C:\tmp\my_hardeningkitty_report.log
-        
-    #>
-
-    [CmdletBinding()]
-    Param (
-  
-        # Definition of the finding list, default is machine setting list
-        [ValidateScript({Test-Path $_})]
-        [String]
-        $FileFindingList,
-
-        # Choose mode, read system config, audit system config, harden system config
-        [ValidateSet("Audit","Config","HailMary")]
-        [String]
-        $Mode = "Audit",
-
-        # Activate emoji support for Windows Terminal
-        [Switch]
-        $EmojiSupport = $false,
-
-        # Create a log file
-        [Switch]
-        $Log = $false,
-
-        # Skip machine information, useful when debugging
-        [Switch]
-        $SkipMachineInformation = $false,        
-
-        # Define name and path of the log file
-        [String]
-        $LogFile,
-
-        # Create a report file in CSV format
-        [Switch]
-        $Report = $false,
-
-        # Define name and path of the report file
-        [String]
-        $ReportFile,
-
-        # Create a backup config file in CSV format
-        [Switch]
-        $Backup = $false,
-
-        # Define name and path of the report file
-        [String]
-        $BackupFile
-    )
-
-    Function Write-ProtocolEntry {
-
-        <#
-        .SYNOPSIS
-    
-            Output of an event with timestamp and different formatting
-            depending on the level. If the Log parameter is set, the
-            output is also stored in a file.
-        #>    
-
-        [CmdletBinding()]
-        Param (
-            
-            [String]
-            $Text,
-
-            [String]
-            $LogLevel
-        )
-
-        $Time = Get-Date -Format G
-
-        Switch ($LogLevel) {
-            "Info"    { $Message = "[*] $Time - $Text"; Write-Host $Message; Break}
-            "Debug"   { $Message = "[-] $Time - $Text"; Write-Host -ForegroundColor Cyan $Message; Break}
-            "Warning" { $Message = "[?] $Time - $Text"; Write-Host -ForegroundColor Yellow $Message; Break}
-            "Error"   { $Message = "[!] $Time - $Text"; Write-Host -ForegroundColor Red $Message; Break}
-            "Success" { $Message = "[$] $Time - $Text"; Write-Host -ForegroundColor Green $Message; Break}
-            "Notime"  { $Message = "[*] $Text"; Write-Host -ForegroundColor Gray $Message; Break}
-            Default   { $Message = "[*] $Time - $Text"; Write-Host $Message; }
-        }
-    
-        If ($Log) {
-            Add-MessageToFile -Text $Message -File $LogFile
-        }       
-    }
-
-    Function Add-MessageToFile {
-
-        <#
-        .SYNOPSIS
-
-            Write message to a file, this function can be used for logs,
-            reports, backups and more.
-        #>
-    
-        [CmdletBinding()]
-        Param (
-            
-            [String]
-            $Text,
-
-            [String]
-            $File          
-        )     
-
-        try {
-            Add-Content -Path $File -Value $Text -ErrorAction Stop
-        } catch {
-            Write-ProtocolEntry -Text "Error while writing log entries into $File. Aborting..." -LogLevel "Error"
-            Break            
-        }
-
-    }
-
-    Function Write-ResultEntry {
-
-        <#
-        .SYNOPSIS
-
-            Output of the assessment result with different formatting
-            depending on the severity level. If emoji support is enabled,
-            a suitable symbol is used for the severity rating.
-        #>
-    
-        [CmdletBinding()]
-        Param (
-            
-            [String]
-            $Text,
-
-            [String]
-            $SeverityLevel
-        )
-
-        If ($EmojiSupport.IsPresent) {
-
-            Switch ($SeverityLevel) {
-
-                "Passed" { $Emoji = [char]::ConvertFromUtf32(0x1F63A); $Message = "[$Emoji] $Text"; Write-Host -ForegroundColor Gray $Message; Break}
-                "Low"    { $Emoji = [char]::ConvertFromUtf32(0x1F63C); $Message = "[$Emoji] $Text"; Write-Host -ForegroundColor Cyan $Message; Break}
-                "Medium" { $Emoji = [char]::ConvertFromUtf32(0x1F63F); $Message = "[$Emoji] $Text"; Write-Host -ForegroundColor Yellow $Message; Break}
-                "High"   { $Emoji = [char]::ConvertFromUtf32(0x1F640); $Message = "[$Emoji] $Text"; Write-Host -ForegroundColor Red $Message; Break}
-                Default  { $Message = "[*] $Text"; Write-Host $Message; }
-            }
-
-        } Else {
-
-            Switch ($SeverityLevel) {
-
-                "Passed" { $Message = "[+] $Text"; Write-Host -ForegroundColor Gray $Message; Break}
-                "Low"    { $Message = "[-] $Text"; Write-Host -ForegroundColor Cyan $Message; Break}
-                "Medium" { $Message = "[$] $Text"; Write-Host -ForegroundColor Yellow $Message; Break}
-                "High"   { $Message = "[!] $Text"; Write-Host -ForegroundColor Red $Message; Break}
-                Default  { $Message = "[*] $Text"; Write-Host $Message; }
-            }
-        }
-    }
-
-    Function Get-IniContent ($filePath) {
-
-        <#
-        .SYNOPSIS
-
-            Read a .ini file into a tree of hashtables
-
-        .NOTES
-
-            Original source see https://devblogs.microsoft.com/scripting/use-powershell-to-work-with-any-ini-file/
-        #>
-
-        $ini = @{}
-        switch -regex -file $FilePath
-        {
-            “^\[(.+)\]” { # Section
-                $section = $matches[1]
-                $ini[$section] = @{}
-                $CommentCount = 0
-            }
-            “^(;.*)$” { # Comment
-                $value = $matches[1]
-                $CommentCount = $CommentCount + 1
-                $name = “Comment” + $CommentCount
-                $ini[$section][$name] = $value
-            }
-            “(.+?)\s*=(.*)” { # Key
-                $name,$value = $matches[1..2]
-                $ini[$section][$name] = $value
-            }
-        }
-
-        return $ini
-    }
-
-    Function Out-IniFile($InputObject, $FilePath, $Encoding) {
-
-        <#
-            .SYNOPSIS
-
-                Write a hashtable out to a .ini file
-
-            .NOTES
-
-                Original source see https://devblogs.microsoft.com/scripting/use-powershell-to-work-with-any-ini-file/
-        #>
-
-        $outFile = New-Item -Force -ItemType file -Path $Filepath
-
-        foreach ($i in $InputObject.keys) {
-            if (!($($InputObject[$i].GetType().Name) -eq "Hashtable")) {
-                #No Sections
-                Add-Content -Encoding $Encoding -Path $outFile -Value "$i=$($InputObject[$i])"
-            } else {
-                #Sections
-                Add-Content -Encoding $Encoding -Path $outFile -Value "[$i]"
-                Foreach ($j in ($InputObject[$i].keys | Sort-Object)) {
-                    if ($j -match "^Comment[\d]+") {
-                        Add-Content -Encoding $Encoding -Path $outFile -Value "$($InputObject[$i][$j])"
-                    } else {
-                        Add-Content -Encoding $Encoding -Path $outFile -Value "$j=$($InputObject[$i][$j])"
-                    }
-                }
-                Add-Content -Encoding $Encoding -Path $outFile -Value ""
-            }
-        }
-    }    
-
-    Function Get-HashtableValueDeep {
-
-        <#
-            .SYNOPSIS
-
-                Get a value from a tree of hashtables
-        #>
-
-        [CmdletBinding()]
-        Param (
-
-            [Hashtable]
-            $Table,
-
-            [String]
-            $Path
-        )
-
-        $Key = $Path.Split('\', 2)
-
-        $Entry = $Table[$Key[0]]
-
-        if($Entry -is [hashtable] -and $Key.Length -eq 1) {
-            throw "Path is incomplete (expected a leaf but still on a branch)"
-        }
-
-        if($Entry -is [hashtable]) {
-            return Get-HashtableValueDeep $Entry $Key[1];
-        } else {
-            if($Key.Length -eq 1) {
-                return $Entry
-            } else {
-                throw "Path is too long (expected a branch but arrived at a leaf before the end of the path)"
-            }
-        }
-    }
-
-    Function Set-HashtableValueDeep {
-
-        <#
-            .SYNOPSIS
-
-                Set a value in a tree of hashtables
-        #>
-
-        [CmdletBinding()]
-        Param (
-
-            [Hashtable]
-            $Table,
-
-            [String]
-            $Path,
-
-            [String]
-            $Value
-        )
-
-        $Key = $Path.Split('\', 2)
-
-        $Entry = $Table[$Key[0]]
-
-        if($Key.Length -eq 2) {
-            if($Entry -eq $null) {
-                $Table[$Key[0]] = @{}
-            } elseif($Entry -isnot [hashtable]) {
-                throw "Not hashtable"
-            }
-
-            return Set-HashtableValueDeep $Table[$Key[0]] $Key[1] $Value;
-        } elseif($Key.Length -eq 1) {
-            $Table[$Key[0]] = $Value;
-        }
-    }
-
-    Function Get-SidFromAccount {
-
-        <#
-            .SYNOPSIS
-
-                Translate the account name (user or group) into the Security Identifier (SID)
-        #>
-    
-        [CmdletBinding()]
-        Param (
-            
-            [String]
-            $AccountName
-        )
-
-        try {
-
-            $AccountObject = New-Object System.Security.Principal.NTAccount($AccountName)
-            $AccountSid = $AccountObject.Translate([System.Security.Principal.SecurityIdentifier]).Value            
-
-        } catch {
-
-            # If translation fails, return account name
-            $AccountSid = $AccountName 
-        }
-
-        Return $AccountSid
-    }
-
-    Function Get-AccountFromSid {
-
-        <#
-            .SYNOPSIS
-
-                Translate the Security Identifier (SID) into the account name (user or group)
-        #>
-    
-        [CmdletBinding()]
-        Param (
-
-            [String]
-            $AccountSid
-        )
-
-        try {
-
-            $AccountObject = New-Object System.Security.Principal.SecurityIdentifier ($AccountSid)
-            $AccountName = $AccountObject.Translate([System.Security.Principal.NTAccount]).Value            
-
-        } catch {
-
-            # If translation fails, return account SID
-            $AccountName = $AccountSid 
-        }
-
-        Return $AccountName
-    }
-
-    Function Translate-SidFromWellkownAccount {
-
-        <#
-            .SYNOPSIS
-
-                Translate the well-known account name (user or group) into the Security Identifier (SID)
-                No attempt is made to get a Computer SID or Domain SID to identify groups such as Domain Admins,
-                as the possibility for false positives is too great. In this case the account name is returned.
-        #>
-
-        [CmdletBinding()]
-        Param (
-            
-            [String]
-            $AccountName
-        )     
-
-        Switch ($AccountName) {
-
-            "BUILTIN\Account Operators" { $AccountSid = "S-1-5-32-548"; Break}
-            "BUILTIN\Administrators" { $AccountSid = "S-1-5-32-544"; Break}
-            "BUILTIN\Backup Operators" { $AccountSid = "S-1-5-32-551"; Break}
-            "BUILTIN\Guests" { $AccountSid = "S-1-5-32-546"; Break}
-            "BUILTIN\Power Users" { $AccountSid = "S-1-5-32-547"; Break}
-            "BUILTIN\Print Operators" { $AccountSid = "S-1-5-32-550"; Break}
-            "BUILTIN\Remote Desktop Users" { $AccountSid = "S-1-5-32-555"; Break}
-            "BUILTIN\Server Operators" { $AccountSid = "S-1-5-32-549"; Break}
-            "BUILTIN\Users" { $AccountSid = "S-1-5-32-545"; Break}
-            "Everyone" { $AccountSid = "S-1-1-0"; Break}
-            "NT AUTHORITY\ANONYMOUS LOGON" { $AccountSid = "S-1-5-7"; Break}
-            "NT AUTHORITY\Authenticated Users" { $AccountSid = "S-1-5-11"; Break}
-            "NT AUTHORITY\ENTERPRISE DOMAIN CONTROLLERS" { $AccountSid = "S-1-5-9"; Break}
-            "NT AUTHORITY\IUSR" { $AccountSid = "S-1-5-17"; Break}
-            "NT AUTHORITY\Local account and member of Administrators group" { $AccountSid = "S-1-5-114"; Break}
-            "NT AUTHORITY\Local account" { $AccountSid = "S-1-5-113"; Break}
-            "NT AUTHORITY\LOCAL SERVICE" { $AccountSid = "S-1-5-19"; Break}
-            "NT AUTHORITY\NETWORK SERVICE" { $AccountSid = "S-1-5-20"; Break}
-            "NT AUTHORITY\SERVICE" { $AccountSid = "S-1-5-6"; Break}
-            "NT AUTHORITY\SYSTEM" { $AccountSid = "S-1-5-18"; Break}
-            "NT SERVICE\WdiServiceHost" { $AccountSid = "S-1-5-80-3139157870-2983391045-3678747466-658725712-1809340420"; Break}
-            "NT VIRTUAL MACHINE\Virtual Machines" { $AccountSid = "S-1-5-83-0"; Break}
-            "Window Manager\Window Manager Group" { $AccountSid = "S-1-5-90-0"; Break}
-            Default  { $AccountSid = $AccountName }
-        }        
-
-        Return $AccountSid
-    }
-
-    #
-    # Start Main
-    #
-    $HardeningKittyVersion = "0.6.1-1633878081"
-
-    #
-    # Log, report and backup file
-    #
-    $Hostname = $env:COMPUTERNAME.ToLower()
-    $FileDate = Get-Date -Format yyyyMMdd-HHmmss
-    $ListName = [System.IO.Path]::GetFileNameWithoutExtension($FileFindingList)
-    $WinSystemLocale = GET-WinSystemLocale
-    $PowerShellVersion = "$($PSVersionTable.PSVersion.Major).$($PSVersionTable.PSVersion.Minor)"
-
-    If ($Log.IsPresent -and $LogFile.Length -eq 0) {
-        $LogFile = "hardeningkitty_log_"+$Hostname+"_"+$ListName+"-$FileDate.log"
-    }
-    If ($Report.IsPresent -and $ReportFile.Length -eq 0) {
-        $ReportFile = "hardeningkitty_report_"+$Hostname+"_"+$ListName+"-$FileDate.csv"
-    }
-    If ($Report.IsPresent) {
-        $Message = '"ID","Name","Severity","Result","Recommended"'
-        Add-MessageToFile -Text $Message -File $ReportFile
-    }
-    If ($Backup.IsPresent -and $BackupFile.Length -eq 0) {
-        $BackupFile = "hardeningkitty_backup_"+$Hostname+"_"+$ListName+"-$FileDate.csv"
-    }
-    If ($Backup.IsPresent) {
-        $Message = '"ID","Category","Name","Method","MethodArgument","RegistryPath","RegistryItem","ClassName","Namespace","Property","DefaultValue","RecommendedValue","Operator","Severity"'
-        Add-MessageToFile -Text $Message -File $BackupFile
-    }
-
-    #
-    # Statistics
-    #
-    $StatsPassed = 0
-    $StatsLow = 0
-    $StatsMedium = 0
-    $StatsHigh = 0
-    $StatsTotal = 0
-    $StatsError = 0
-
-    #
-    # Header
-    #
-    Write-Output "`n"
-    Write-Output "      =^._.^="
-    Write-Output "     _(      )/  HardeningKitty $HardeningKittyVersion"
-    Write-Output "`n"    
-    Write-ProtocolEntry -Text "Starting HardeningKitty" -LogLevel "Info"
-
-    #
-    # Machine information
-    #
-    If (-not($SkipMachineInformation)) {
-        Write-Output "`n" 
-        Write-ProtocolEntry -Text "Getting machine information" -LogLevel "Info"
-        $MachineInformation = Get-ComputerInfo
-
-        $Message = "Hostname: "+$MachineInformation.CsDNSHostName
-        Write-ProtocolEntry -Text $Message -LogLevel "Notime"
-        $Message = "Domain: "+$MachineInformation.CsDomain
-        Write-ProtocolEntry -Text $Message -LogLevel "Notime"
-        $Message = "Domain role: "+$MachineInformation.CsDomainRole
-        Write-ProtocolEntry -Text $Message -LogLevel "Notime"
-        $Message = "Install date: "+$MachineInformation.OsInstallDate
-        Write-ProtocolEntry -Text $Message -LogLevel "Notime"
-        $Message = "Last Boot Time: "+$MachineInformation.OsLastBootUpTime
-        Write-ProtocolEntry -Text $Message -LogLevel "Notime"
-        $Message = "Uptime: "+$MachineInformation.OsUptime
-        Write-ProtocolEntry -Text $Message -LogLevel "Notime"
-        $Message = "Windows: "+$MachineInformation.WindowsProductName
-        Write-ProtocolEntry -Text $Message -LogLevel "Notime"
-        $Message = "Windows edition: "+$MachineInformation.WindowsEditionId
-        Write-ProtocolEntry -Text $Message -LogLevel "Notime"
-        $Message = "Windows version: "+$MachineInformation.WindowsVersion
-        Write-ProtocolEntry -Text $Message -LogLevel "Notime"
-        $Message = "Windows build: "+$MachineInformation.WindowsBuildLabEx
-        Write-ProtocolEntry -Text $Message -LogLevel "Notime"
-        $Message = "System-locale: "+$WinSystemLocale.Name
-        Write-ProtocolEntry -Text $Message -LogLevel "Notime"
-        $Message = "Powershell Version: "+$PowerShellVersion
-        Write-ProtocolEntry -Text $Message -LogLevel "Notime"
-    }
-
-    #
-    # User information
-    #
-    Write-Output "`n" 
-    Write-ProtocolEntry -Text "Getting user information" -LogLevel "Info"
-    
-    $Message = "Username: "+[Security.Principal.WindowsIdentity]::GetCurrent().Name
-    Write-ProtocolEntry -Text $Message -LogLevel "Notime"
-    $IsAdmin = ([Security.Principal.WindowsPrincipal] [Security.Principal.WindowsIdentity]::GetCurrent()).IsInRole([Security.Principal.WindowsBuiltInRole] "Administrator")
-    $Message = "Is Admin: "+$IsAdmin
-    Write-ProtocolEntry -Text $Message -LogLevel "Notime"
-
-    #
-    # Start Config/Audit mode
-    # The processing is done per category of the finding list.
-    # The finding list defines which module is used and the arguments and recommended values for the test.
-    # 
-    If ($Mode -eq "Audit" -or $Mode -eq "Config") {
-
-        # A CSV finding list is imported. HardeningKitty has one machine and one user list.
-        If ($FileFindingList.Length -eq 0) {
-
-            $CurrentLication = Get-Location
-            $FileFindingList = "$CurrentLication\lists\finding_list_0x6d69636b_machine.csv"
-        }
-
-        $FindingList = Import-Csv -Path $FileFindingList -Delimiter ","
-        $LastCategory = ""
-
-        ForEach ($Finding in $FindingList) {
-
-            #
-            # Reset
-            #
-            $Result = ""
-            
-            #
-            # Category
-            #
-            If ($LastCategory -ne $Finding.Category) {
-
-                $Message = "Starting Category " + $Finding.Category
-                Write-Output "`n"                
-                Write-ProtocolEntry -Text $Message -LogLevel "Info"
-                $LastCategory = $Finding.Category
-            }
-
-            #
-            # Get Registry Item
-            # Registry entries can be read with a native PowerShell function. The retrieved value is evaluated later.
-            # If the registry entry is not available, a default value is used. This must be specified in the finding list.
-            #
-            If ($Finding.Method -eq 'Registry') {
-
-                If (Test-Path -Path $Finding.RegistryPath) {
-                
-                    try {
-                        $Result = Get-ItemPropertyValue -Path $Finding.RegistryPath -Name $Finding.RegistryItem
-                    } catch {
-                        $Result = $Finding.DefaultValue
-                    }
-                } Else {
-                    $Result = $Finding.DefaultValue
-                }
-            }
-
-            #
-            # Get secedit policy
-            # Secedit configures and analyzes system security, results are written
-            # to a file, which means HardeningKitty must create a temporary file
-            # and afterwards delete it. HardeningKitty is very orderly.            
-            #
-            ElseIf ($Finding.Method -eq 'secedit') {
-
-                # Check if binary is available, skip test if not
-                $BinarySecedit = "C:\Windows\System32\secedit.exe"
-                If (-Not (Test-Path $BinarySecedit)) {
-                    $StatsError++
-                    $Message = "ID "+$Finding.ID+", "+$Finding.Name+", Method "+$Finding.Method+" requires secedit, and the binary for secedit was not found. Test skipped."
-                    Write-ProtocolEntry -Text $Message -LogLevel "Error"                    
-                    Continue
-                }
-
-                # Check if the user has admin rights, skip test if not
-                If (-not($IsAdmin)) {
-                    $StatsError++
-                    $Message = "ID "+$Finding.ID+", "+$Finding.Name+", Method "+$Finding.Method+" requires admin priviliges. Test skipped."
-                    Write-ProtocolEntry -Text $Message -LogLevel "Error"
-                    Continue
-                }
-
-                $TempFileName = [System.IO.Path]::GetTempFileName()
-
-                $Area = "";
-
-                Switch($Finding.Category) {
-                    "Account Policies" { $Area = "SECURITYPOLICY"; Break }
-                    "Security Options" { $Area = "SECURITYPOLICY"; Break }
-                }
-
-                &$BinarySecedit /export /cfg $TempFileName /areas $Area | Out-Null
-
-                $Data = Get-IniContent $TempFileName
-
-                $Value = Get-HashtableValueDeep $Data $Finding.MethodArgument
-
-                if($Value -eq $null) {
-                    $Result = $null
-                } else {
-                    $Result = $Value -as [int]
-                }
-
-                Remove-Item $TempFileName
-            }
-
-            #
-            # Get Registry List and search for item
-            # Depending on the registry structure, the value cannot be accessed directly, but must be found within a data structure
-            # If the registry entry is not available, a default value is used. This must be specified in the finding list.
-            #
-            ElseIf ($Finding.Method -eq 'RegistryList') {
-
-                If (Test-Path -Path $Finding.RegistryPath) {
-                
-                    try {
-                        $ResultList = Get-ItemProperty -Path $Finding.RegistryPath
-
-                        If ($ResultList | Where-Object { $_ -like "*"+$Finding.RegistryItem+"*" }) {
-                            $Result = $Finding.RegistryItem
-                        } Else {
-                            $Result = "Not found"
-                        }
-
-                    } catch {
-                        $Result = $Finding.DefaultValue
-                    }
-                } Else {
-                    $Result = $Finding.DefaultValue
-                }
-            }
-            
-            #
-            # Get Audit Policy
-            # The output of auditpol.exe is parsed and will be evaluated later.
-            # The desired value is not output directly, some output lines can be ignored
-            # and are therefore skipped. If the output changes, the parsing must be adjusted :(
-            #
-            ElseIf ($Finding.Method -eq 'auditpol') {
-
-                # Check if binary is available, skip test if not
-                $BinaryAuditpol = "C:\Windows\System32\auditpol.exe"
-                If (-Not (Test-Path $BinaryAuditpol)) {
-                    $StatsError++
-                    $Message = "ID "+$Finding.ID+", "+$Finding.Name+", Method "+$Finding.Method+" requires auditpol, and the binary for auditpol was not found. Test skipped."
-                    Write-ProtocolEntry -Text $Message -LogLevel "Error"
-                    Continue
-                }
-
-                # Check if the user has admin rights, skip test if not
-                If (-not($IsAdmin)) {
-                    $StatsError++
-                    $Message = "ID "+$Finding.ID+", "+$Finding.Name+", Method "+$Finding.Method+" requires admin priviliges. Test skipped."
-                    Write-ProtocolEntry -Text $Message -LogLevel "Error"
-                    Continue
-                }
-
-                try {
-
-                    $SubCategory = $Finding.MethodArgument
-
-                    # auditpol.exe does not write a backup in an existing file, so we have to build a name instead of create one    
-                    $TempFileName = [System.IO.Path]::GetTempPath()+"HardeningKitty_auditpol-"+$(Get-Date -Format yyyyMMdd-HHmmss)+".csv"
-                    &$BinaryAuditpol /backup /file:$TempFileName > $null
-<<<<<<< HEAD
-                    $ResultOutputLoad = Get-Content $TempFileName
-                    
-                    foreach ($line in $ResultOutputLoad){
-                        $table = $line.Split(",")
-                        if ($table[3] -eq $SubCategory){
-                            Switch ($table[6]) {
-                                            "0" { $Result = "No Auditing"; Break}
-                                            "1" { $Result = "Success"; Break}
-                                            "2" { $Result = "Failure"; Break}
-                                            "3" { $Result = "Success and Failure"; Break}
-                            }
-                        }
-=======
-                    $ResultOutputCsv = Import-Csv -Path $TempFileName -Delimiter ","
-                    $ResultOutputObject = $ResultOutputCsv | Where-Object { $_.'Subcategory GUID' -eq $SubCategory }
-                    $ResultOutput = $ResultOutputObject.'Setting Value'
-
-                    # Translate setting value (works only for English list, so this is workaround)
-                    Switch ($ResultOutput) {
-                        "0" { $Result = "No Auditing"; Break}
-                        "1" { $Result = "Success"; Break}
-                        "2" { $Result = "Failure"; Break}
-                        "3" { $Result = "Success and Failure"; Break}
->>>>>>> 24ce3dd8
-                    }
-
-                    # House cleaning
-                    Remove-Item $TempFileName
-<<<<<<< HEAD
-                    Clear-Variable -Name ("ResultOutputLoad", "table")
-=======
-                    Clear-Variable -Name ("ResultOutputCsv", "ResultOutputObject", "ResultOutput")
->>>>>>> 24ce3dd8
-
-                } catch {
-                    $Result = $Finding.DefaultValue
-                }
-            }
-
-            #
-            # Get Account Policy
-            # The output of net.exe is parsed and will be evaluated later.
-            # It may be necessary to use the /domain parameter when calling net.exe.
-            # The values of the user executing the script are read out. These may not match the password policy.
-            #
-            ElseIf ($Finding.Method -eq 'accountpolicy') {
-
-                # Check if binary is available, skip test if not
-                $BinaryNet = "C:\Windows\System32\net.exe"
-                If (-Not (Test-Path $BinaryNet)) {
-                    $StatsError++
-                    $Message = "ID "+$Finding.ID+", "+$Finding.Name+", Method "+$Finding.Method+" requires net, and the binary for net was not found. Test skipped."
-                    Write-ProtocolEntry -Text $Message -LogLevel "Error"
-                    Continue
-                }
-
-                try {
-                    
-                    $ResultOutput = &$BinaryNet accounts
-
-                    # "Parse" account policy
-                    Switch ($Finding.Name) {
-                       "Force user logoff how long after time expires" { $ResultOutput[0] -match '([a-zA-Z:, /-]+)  ([a-z0-9, ]+)' | Out-Null; $Result=$Matches[2]; Break}
-                       "Network security: Force logoff when logon hours expires" { $ResultOutput[0] -match '([a-zA-Z:, /-]+)  ([a-z0-9, ]+)' | Out-Null; $Result=$Matches[2]; Break}
-                       "Minimum password age" { $ResultOutput[1] -match '([a-zA-Z:, /-]+)  ([a-z0-9, ]+)' | Out-Null; $Result=$Matches[2]; Break}
-                       "Maximum password age" { $ResultOutput[2] -match '([a-zA-Z:, /-]+)  ([a-z0-9, ]+)' | Out-Null; $Result=$Matches[2]; Break}
-                       "Minimum password length" { $ResultOutput[3] -match '([a-zA-Z:, /-]+)  ([a-z0-9, ]+)' | Out-Null; $Result=$Matches[2]; Break}
-                       "Length of password history maintained" { $ResultOutput[4] -match '([a-zA-Z:, /-]+)  ([a-z0-9, ]+)' | Out-Null; $Result=$Matches[2]; Break}
-                       "Account lockout threshold" { $ResultOutput[5] -match '([a-zA-Z:, /-]+)  ([a-z0-9, ]+)' | Out-Null; $Result=$Matches[2]; Break}
-                       "Account lockout duration" { $ResultOutput[6] -match '([a-zA-Z:, /-]+)  ([a-z0-9, ]+)' | Out-Null; $Result=$Matches[2]; Break}
-                       "Reset account lockout counter" { $ResultOutput[7] -match '([a-zA-Z:, /-]+)  ([a-z0-9, ]+)' | Out-Null; $Result=$Matches[2]; Break}
-                    }
-
-                } catch {
-                    $Result = $Finding.DefaultValue
-                }
-            }
-
-            #
-            # Get Local Account Information
-            # The PowerShell function Get-LocalUser is used for this.
-            # In order to get the correct user, the query is made via the SID,
-            # the base value of the computer must first be retrieved.
-            #
-            ElseIf ($Finding.Method -eq 'localaccount') {
-
-                try {
-
-                    # Get Computer SID
-                    $ComputerSid = ((Get-LocalUser | Select-Object -First 1).SID).AccountDomainSID.ToString()
-
-                    # Get User Status
-                    $Sid = $ComputerSid+"-"+$Finding.MethodArgument
-                    $ResultOutput = Get-LocalUser -SID $Sid
-
-                    If ($Finding.Name.Contains("account status")){
-                        $Result = $ResultOutput.Enabled
-                    }
-                    ElseIf ($Finding.Name.Contains("Rename")) {
-                        $Result = $ResultOutput.Name
-                    }
-                    Else {
-                        $Result = $Finding.DefaultValue
-                    }
-
-                } catch {
-                    $Result = $Finding.DefaultValue
-                }
-            }
-
-            #
-            # User Rights Assignment
-            # This method was first developed with the tool accessck.exe, hence the name.
-            # Due to compatibility problems in languages other than English, secedit.exe is
-            # now used to read the User Rights Assignments.
-            #
-            # Secedit configures and analyzes system security, results are written
-            # to a file, which means HardeningKitty must create a temporary file
-            # and afterwards delete it. HardeningKitty is very orderly.   
-            #
-            ElseIf ($Finding.Method -eq 'accesschk') {
-
-                # Check if binary is available, skip test if not
-                $BinarySecedit = "C:\Windows\System32\secedit.exe"
-                If (-Not (Test-Path $BinarySecedit)) {
-                    $StatsError++
-                    $Message = "ID "+$Finding.ID+", "+$Finding.Name+", Method "+$Finding.Method+" requires secedit, and the binary for secedit was not found. Test skipped."
-                    Write-ProtocolEntry -Text $Message -LogLevel "Error"                    
-                    Continue
-                }
-
-                # Check if the user has admin rights, skip test if not
-                If (-not($IsAdmin)) {
-                    $StatsError++
-                    $Message = "ID "+$Finding.ID+", "+$Finding.Name+", Method "+$Finding.Method+" requires admin priviliges. Test skipped."
-                    Write-ProtocolEntry -Text $Message -LogLevel "Error"
-                    Continue
-                }
-
-                $TempFileName = [System.IO.Path]::GetTempFileName()
-
-                try { 
-                                   
-                    &$BinarySecedit /export /cfg $TempFileName /areas USER_RIGHTS | Out-Null
-                    $ResultOutputRaw = Get-Content -Encoding unicode $TempFileName | Select-String $Finding.MethodArgument
-
-                    If ($ResultOutputRaw -eq $null) {
-                        $Result = ""
-                    }
-                    Else {
-                        $ResultOutputList = $ResultOutputRaw.ToString().split("=").Trim()
-                        $Result = $ResultOutputList[1] -Replace "\*",""
-                        $Result = $Result -Replace ",",";"
-                    }
-
-                } catch {
-                    # If secedit did not work, throw an error instead of using the DefaultValue
-                    $StatsError++
-                    $Message = "ID "+$Finding.ID+", "+$Finding.Name+", secedit.exe could not read the configuration. Test skipped."
-                    Write-ProtocolEntry -Text $Message -LogLevel "Error"
-                    Continue
-                }
-
-                Remove-Item $TempFileName
-            }
-
-            #
-            # Windows Optional Feature
-            # Yay, a native PowerShell function! The status of the feature can easily be read out directly.
-            #
-            ElseIf ($Finding.Method -eq 'WindowsOptionalFeature') {
-
-                # Check if the user has admin rights, skip test if not
-                If (-not($IsAdmin)) {
-                    $StatsError++
-                    $Message = "ID "+$Finding.ID+", "+$Finding.Name+", Method "+$Finding.Method+" requires admin priviliges. Test skipped."
-                    Write-ProtocolEntry -Text $Message -LogLevel "Error"
-                    Continue
-                }
-
-                try {
-
-                    $ResultOutput = Get-WindowsOptionalFeature -Online -FeatureName $Finding.MethodArgument 
-                    $Result = $ResultOutput.State
-
-                } catch {
-                    $Result = $Finding.DefaultValue
-                }
-            }
-
-            #
-            # Get CimInstance and search for item
-            # Via a CIM instance classes can be read from the CIM server.
-            # Afterwards, you have to search for the correct property within the class.
-            #
-            ElseIf ($Finding.Method -eq 'CimInstance') {
-
-                try {
-
-                    $ResultList = Get-CimInstance -ClassName $Finding.ClassName -Namespace $Finding.Namespace
-                    $Property = $Finding.Property
-
-                    If ($ResultList.$Property | Where-Object { $_ -like "*"+$Finding.RecommendedValue+"*" }) {
-                        $Result = $Finding.RecommendedValue
-                    } Else {
-                        $Result = "Not available"
-                    }
-
-                } catch {
-                    $Result = $Finding.DefaultValue
-                }
-            }
-
-            #
-            # BitLocker Drive Encryption
-            # The values are saved from a PowerShell function into an object.
-            # The desired arguments can be accessed directly.
-            #
-            ElseIf ($Finding.Method -eq 'BitLockerVolume') {
-
-                # Check if the user has admin rights, skip test if not
-                If (-not($IsAdmin)) {
-                    $StatsError++
-                    $Message = "ID "+$Finding.ID+", "+$Finding.Name+", Method "+$Finding.Method+" requires admin priviliges. Test skipped."
-                    Write-ProtocolEntry -Text $Message -LogLevel "Error"
-                    Continue
-                }
-
-                try {
-
-                    $ResultOutput = Get-BitLockerVolume -MountPoint C:
-                    If ($ResultOutput.VolumeType -eq 'OperatingSystem') {
-                        $ResultArgument = $Finding.MethodArgument 
-                        $Result = $ResultOutput.$ResultArgument
-                    } Else {
-                        $Result = "Manual check required"
-                    }
-
-                } catch {
-                    $Result = $Finding.DefaultValue
-                }
-            }
-
-            #
-            # PowerShell Language Mode
-            # This is a single purpose function, the desired configuration is output directly.
-            #
-            ElseIf ($Finding.Method -eq 'LanguageMode') {
-
-                try {
-
-                    $ResultOutput = $ExecutionContext.SessionState.LanguageMode                    
-                    $Result = $ResultOutput
-
-                } catch {
-                    $Result = $Finding.DefaultValue
-                }
-            }
-
-            #
-            # Microsoft Defender Preferences
-            # The values are saved from a PowerShell function into an object.
-            # The desired arguments can be accessed directly.
-            #
-            ElseIf ($Finding.Method -eq 'MpPreference') {
-
-                try {
-
-                    $ResultOutput = Get-MpPreference
-                    $ResultArgument = $Finding.MethodArgument 
-                    $Result = $ResultOutput.$ResultArgument
-
-                } catch {
-                    $Result = $Finding.DefaultValue
-                }
-            }
-
-            #
-            # Microsoft Defender Preferences - Attack surface reduction rules (ASR rules)
-            # The values are saved from a PowerShell function into an object.
-            # The desired arguments can be accessed directly.
-            #
-            ElseIf ($Finding.Method -eq 'MpPreferenceAsr') {
-
-                try {
-
-                    $ResultOutput = Get-MpPreference
-                    $ResultAsrIds = $ResultOutput.AttackSurfaceReductionRules_Ids
-                    $ResultAsrActions = $ResultOutput.AttackSurfaceReductionRules_Actions
-                    $Result = $Finding.DefaultValue
-                    $Counter = 0
-
-                    ForEach ($AsrRule in $ResultAsrIds) {
-
-                        If ($AsrRule -eq $Finding.MethodArgument) {
-                            $Result = $ResultAsrActions[$Counter]
-                            Continue
-                        }
-                        $Counter++
-                    }
-
-                } catch {
-                    $Result = $Finding.DefaultValue
-                }
-            }
-
-            #
-            # Microsoft Defender Preferences - Exclusion lists
-            # The values are saved from a PowerShell function into an object.
-            # The desired arguments can be accessed directly.
-            #
-            ElseIf ($Finding.Method -eq 'MpPreferenceExclusion') {
-
-                # Check if the user has admin rights, skip test if not
-                # Normal users are not allowed to get exclusions
-                If (-not($IsAdmin)) {
-                    $StatsError++
-                    $Message = "ID "+$Finding.ID+", "+$Finding.Name+", Method "+$Finding.Method+" requires admin priviliges. Test skipped."
-                    Write-ProtocolEntry -Text $Message -LogLevel "Error"
-                    Continue
-                }                
-
-                try {
-
-                    $ResultOutput = Get-MpPreference
-                    $ExclusionType = $Finding.MethodArgument
-                    $ResultExclusions = $ResultOutput.$ExclusionType
-
-                    ForEach ($Exclusion in $ResultExclusions) {
-                        $Result += $Exclusion+";"
-                    }
-                    # Remove last character
-                    $Result = $Result -replace “.$”
-
-                } catch {
-                    $Result = $Finding.DefaultValue
-                }
-            }            
-
-            #
-            # Exploit protection (System)
-            # The values are saved from a PowerShell function into an object.
-            # The desired arguments can be accessed directly.
-            # Since the object has several dimensions and there is only one dimension
-            # in the finding list (lazy) a workaround with split must be done...
-            #
-            ElseIf ($Finding.Method -eq 'Processmitigation') {
-
-                try {  
-
-                    $ResultOutput = Get-Processmitigation -System
-                    $ResultArgumentArray = $Finding.MethodArgument.Split(".")
-                    $ResultArgument0 = $ResultArgumentArray[0]
-                    $ResultArgument1 = $ResultArgumentArray[1]
-                    $Result = $ResultOutput.$ResultArgument0.$ResultArgument1
-
-                } catch {
-                    $Result = $Finding.DefaultValue
-                }
-            }
-
-            #
-            # Exploit protection (Application)
-            # The values are saved from a PowerShell function into an object.
-            # The desired arguments can be accessed directly.
-            # Since the object has several dimensions and there is only one dimension
-            # in the finding list (lazy) a workaround with split must be done...
-            #
-            ElseIf ($Finding.Method -eq 'ProcessmitigationApplication') {
-
-                try {  
-
-                    $ResultArgumentArray = $Finding.MethodArgument.Split("/")
-                    $ResultOutput = Get-Processmitigation -Name $ResultArgumentArray[0]                    
-                    $ResultArgument0 = $ResultArgumentArray[1]
-                    $ResultArgument1 = $ResultArgumentArray[2]
-                    $Result = $ResultOutput.$ResultArgument0.$ResultArgument1
-
-                } catch {
-                    $Result = $Finding.DefaultValue
-                }
-            }            
-
-            #
-            # bcdedit
-            # Again, the output of a tool must be searched and parsed. Ugly...
-            #
-            ElseIf ($Finding.Method -eq 'bcdedit') {
-
-                # Check if the user has admin rights, skip test if not
-                If (-not($IsAdmin)) {
-                    $StatsError++
-                    $Message = "ID "+$Finding.ID+", "+$Finding.Name+", Method "+$Finding.Method+" requires admin priviliges. Test skipped."
-                    Write-ProtocolEntry -Text $Message -LogLevel "Error"
-                    Continue
-                }
-
-                # Check if binary is available, skip test if not
-                $BinaryBcdedit = "C:\Windows\System32\bcdedit.exe"
-                If (-Not (Test-Path $BinaryBcdedit)) {
-                    $StatsError++
-                    $Message = "ID "+$Finding.ID+", "+$Finding.Name+", Method "+$Finding.Method+" requires bcdedit, and the binary for bcdedit was not found. Test skipped."
-                    Write-ProtocolEntry -Text $Message -LogLevel "Error"
-                    Continue
-                }
-
-                try {
-
-                    $ResultOutput = &$BinaryBcdedit
-                    $ResultOutput = $ResultOutput | Where-Object { $_ -like "*"+$Finding.RecommendedValue+"*" }
-
-                    If ($ResultOutput -match ' ([a-z,A-Z]+)') {
-                        $Result = $Matches[1]
-                    } Else {
-                        $Result = $Finding.DefaultValue
-                    }
-
-                } catch {
-                    $Result = $Finding.DefaultValue
-                }
-            }
-
-            #
-            # FirewallRule
-            # Search for a specific firewall rule with a given name
-            #
-            ElseIf ($Finding.Method -eq 'FirewallRule') {
-
-                try {
-
-                    $ResultOutput = Get-NetFirewallRule -DisplayName $Finding.Name 2> $null
-                    $Result = $ResultOutput.Enabled
-
-                } catch {
-                    $Result = $Finding.DefaultValue
-                }
-            }
-
-            #
-            # Service
-            # Check the status of a service
-            #
-            ElseIf ($Finding.Method -eq 'service') {
-
-                try {
-
-                    $ResultOutput = Get-Service -Name $Finding.MethodArgument 2> $null
-                    $Result = $ResultOutput.StartType
-
-                } catch {
-                    $Result = $Finding.DefaultValue
-                }
-            }
-
-            #
-            # Compare result value and recommendation
-            # The finding list specifies the test, as well as the recommended values.
-            # There are two output formats, one for command line output and one for the CSV file.
-            #
-            If ($Mode -eq "Audit") {
-
-                #
-                # User Right Assignment
-                # For multilingual support, a SID translation takes place and then the known SID values are compared with each other.
-                # The results are already available as SID (from secedit) and therefore the specifications are now also translated and still sorted.
-                #
-                If ($Finding.Method -eq 'accesschk') {
-
-                    If ($Result -ne '') {
-
-                        $SaveRecommendedValue = $Finding.RecommendedValue
-                        $ListRecommended = $Finding.RecommendedValue.Split(";")
-                        $ListRecommendedSid = @()
-
-                        # SID Translation
-                        ForEach ($AccountName in $ListRecommended) {
-                            $AccountSid = Translate-SidFromWellkownAccount -AccountName $AccountName
-                            $ListRecommendedSid += $AccountSid                            
-                        }
-                        # Sort SID List
-                        $ListRecommendedSid = $ListRecommendedSid | Sort-Object
-                        
-                        # Build String
-                        ForEach ($AccountName in $ListRecommendedSid) {
-                            [String] $RecommendedValueSid += $AccountName+";"
-                        }                
-
-                        $RecommendedValueSid = $RecommendedValueSid -replace ".$"
-                        $Finding.RecommendedValue = $RecommendedValueSid
-                        Clear-Variable -Name ("RecommendedValueSid")
-                    }
-                }
- 
-                $ResultPassed = $false
-                Switch($Finding.Operator) {
-
-                    "="  { If ([string] $Result -eq $Finding.RecommendedValue) { $ResultPassed = $true }; Break}
-                    "<=" { try { If ([int]$Result -le [int]$Finding.RecommendedValue) { $ResultPassed = $true }} catch { $ResultPassed = $false }; Break}
-                    "<=!0" { try { If ([int]$Result -le [int]$Finding.RecommendedValue -and [int]$Result -ne 0) { $ResultPassed = $true }} catch { $ResultPassed = $false }; Break}
-                    ">=" { try { If ([int]$Result -ge [int]$Finding.RecommendedValue) { $ResultPassed = $true }} catch { $ResultPassed = $false }; Break}
-                    "contains" { If ($Result.Contains($Finding.RecommendedValue)) { $ResultPassed = $true }; Break}
-                    "!="  { If ([string] $Result -ne $Finding.RecommendedValue) { $ResultPassed = $true }; Break}
-                    "=|0" { try { If ([string]$Result -eq $Finding.RecommendedValue -or $Result.Length -eq 0) { $ResultPassed = $true }} catch { $ResultPassed = $false }; Break}
-                }
-
-                #
-                # Restore Result after SID translation
-                # The results are already available as SID, for better readability they are translated into their names
-                #
-                If ($Finding.Method -eq 'accesschk') {
-
-                    If ($Result -ne "") {
-
-                        $ListResult = $Result.Split(";")
-                        ForEach ($AccountSid in $ListResult) {
-                            $AccountName = Get-AccountFromSid -AccountSid $AccountSid
-                            [String] $ResultName += $AccountName.Trim()+";"
-                        }
-                        $ResultName = $ResultName -replace ".$"
-                        $Result = $ResultName
-                        Clear-Variable -Name ("ResultName")
-                    }
-                                        
-                    $Finding.RecommendedValue = $SaveRecommendedValue
-                }                
-
-                If ($ResultPassed) {
-
-                    # Passed
-                    $Message = "ID "+$Finding.ID+", "+$Finding.Name+", Result=$Result, Severity=Passed"
-                    Write-ResultEntry -Text $Message -SeverityLevel "Passed"
-
-                    If ($Log) {
-                        Add-MessageToFile -Text $Message -File $LogFile
-                    }
-
-                    If ($Report) {
-                        $Message = '"'+$Finding.ID+'","'+$Finding.Name+'","Passed","'+$Result+'"'
-                        Add-MessageToFile -Text $Message -File $ReportFile
-                    }
-
-                    # Increment Counter
-                    $StatsPassed++
-
-                } Else {
-
-                    # Failed
-                    If ($Finding.Operator -eq "!=") {
-                        $Message = "ID "+$Finding.ID+", "+$Finding.Name+", Result=$Result, Recommended=Not "+$Finding.RecommendedValue+", Severity="+$Finding.Severity
-                    }
-                    Else {
-                        $Message = "ID "+$Finding.ID+", "+$Finding.Name+", Result=$Result, Recommended="+$Finding.RecommendedValue+", Severity="+$Finding.Severity
-                    }
-
-                    Write-ResultEntry -Text $Message -SeverityLevel $Finding.Severity
-
-                    If ($Log) {
-                        Add-MessageToFile -Text $Message -File $LogFile
-                    }
-
-                    If ($Report) {
-                        $Message = '"'+$Finding.ID+'","'+$Finding.Name+'","'+$Finding.Severity+'","'+$Result+'","'+$Finding.RecommendedValue+'"'
-                        Add-MessageToFile -Text $Message -File $ReportFile
-                    }
-
-                    # Increment Counter
-                    Switch($Finding.Severity) {
-
-                        "Low"    { $StatsLow++; Break}
-                        "Medium" { $StatsMedium++; Break}
-                        "High"   { $StatsHigh++; Break}
-                    }
-                }
-
-            #
-            # Only return received value
-            #
-            } Elseif ($Mode -eq "Config") {
-
-                $Message = "ID "+$Finding.ID+"; "+$Finding.Name+"; Result=$Result"
-                Write-ResultEntry -Text $Message
-
-                If ($Log) {
-                    Add-MessageToFile -Text $Message -File $LogFile
-                }
-                If ($Report) {
-                    $Message = '"'+$Finding.ID+'","'+$Finding.Name+'",,"'+$Result+'",'+$Finding.RecommendedValue
-                    Add-MessageToFile -Text $Message -File $ReportFile
-                }
-                If ($Backup) {
-                    $Message = '"'+$Finding.ID+'","'+$Finding.Category+'","'+$Finding.Name+'","'+$Finding.Method+'","'+$Finding.MethodArgument+'","'+$Finding.RegistryPath+'","'+$Finding.RegistryItem+'","'+$Finding.ClassName+'","'+$Finding.Namespace+'","'+$Finding.Property+'","'+$Finding.DefaultValue+'","'+$Result+'","'+$Finding.Operator+'","'+$Finding.Severity+'",'
-                    Add-MessageToFile -Text $Message -File $BackupFile
-                }
-            }
-        }
-
-    }
-
-    #
-    # Start HailMary mode
-    # HardeningKitty configures all settings in a finding list file.
-    # Even though HardeningKitty works very carefully, please only
-    # use HailyMary if you know what you are doing.
-    #
-    Elseif ($Mode = "HailMary") {
-
-        # A CSV finding list is imported
-        If ($FileFindingList.Length -eq 0) {
-
-            $CurrentLication = Get-Location
-            $FileFindingList = "$CurrentLication\lists\finding_list_0x6d69636b_machine.csv"
-        }
-
-        $FindingList = Import-Csv -Path $FileFindingList -Delimiter ","
-        $LastCategory = ""
-        $ProcessmitigationEnableArray = @()
-        $ProcessmitigationDisableArray = @()
-
-        ForEach ($Finding in $FindingList) {
-
-            #
-            # Category
-            #
-            If ($LastCategory -ne $Finding.Category) {
-
-                $Message = "Starting Category " + $Finding.Category
-                Write-Output "`n"                
-                Write-ProtocolEntry -Text $Message -LogLevel "Info"
-                $LastCategory = $Finding.Category
-            }
-
-            #
-            # accesschk
-            # For the audit mode, accesschk is used, but the rights are set with secedit.
-            #
-            If ($Finding.Method -eq 'accesschk') {
-
-                # Check if binary is available, skip test if not
-                $BinarySecedit = "C:\Windows\System32\secedit.exe"
-                If (-Not (Test-Path $BinarySecedit)) {
-                    $StatsError++
-                    $Message = "ID "+$Finding.ID+", "+$Finding.Name+", Method "+$Finding.Method+" requires secedit, and the binary for secedit was not found. Test skipped."
-                    Write-ProtocolEntry -Text $Message -LogLevel "Error"
-                    Continue
-                }
-
-                # Check if the user has admin rights, skip test if not
-                If (-not($IsAdmin)) {
-                    $StatsError++
-                    $Message = "ID "+$Finding.ID+", "+$Finding.Name+", Method "+$Finding.Method+" requires admin priviliges. Test skipped."
-                    Write-ProtocolEntry -Text $Message -LogLevel "Error"
-                    Continue
-                }
-
-                $TempFileName = [System.IO.Path]::GetTempFileName()
-                $TempDbFileName = [System.IO.Path]::GetTempFileName()
-
-                &$BinarySecedit /export /cfg $TempFileName /areas USER_RIGHTS | Out-Null
-
-                if($Finding.RecommendedValue -eq "") {
-                    (Get-Content -Encoding unicode $TempFileName) -replace "$($Finding.MethodArgument).*", "$($Finding.MethodArgument) = " | Out-File $TempFileName
-                } else {
-                    $ListTranslated = @()
-                    $List = $Finding.RecommendedValue -split ';'| Where-Object {
-                        # Get SID to translate the account name
-                        $AccountSid = Translate-SidFromWellkownAccount -AccountName $_
-                        # Get account name from system with SID (local translation)
-                        $AccountName = Get-AccountFromSid -AccountSid $AccountSid
-                        $ListTranslated += $AccountName
-                     }
-
-                     # If User Right Assignment exists, replace values
-                     If ( ((Get-Content -Encoding unicode $TempFileName) | Select-String $($Finding.MethodArgument)).Count -gt 0 ) {
-                        (Get-Content -Encoding unicode $TempFileName) -replace "$($Finding.MethodArgument).*", "$($Finding.MethodArgument) = $($ListTranslated -join ',')" | Out-File $TempFileName
-                     }
-                     # If it does not exist, add a new entry into the file at the right position
-                     Else {
-                        $TempFileContent = Get-Content -Encoding unicode $TempFileName
-                        $LineNumber = $TempFileContent.Count
-                        $TempFileContent[$LineNumber-3] = "$($Finding.MethodArgument) = $($ListTranslated -join ',')"
-                        $TempFileContent[$LineNumber-2] = "[Version]"
-                        $TempFileContent[$LineNumber-1] = 'signature="$CHICAGO$"'
-                        $TempFileContent += "Revision=1"
-                        $TempFileContent | Set-Content -Encoding unicode $TempFileName
-                     }
-                }
-
-                &$BinarySecedit /import /cfg $TempFileName /overwrite /areas USER_RIGHTS /db $TempDbFileName /quiet | Out-Null
-
-                if($LastExitCode -ne 0) {
-                    $ResultText = "Failed to import user right assignment into temporary database" 
-                    $Message = "ID "+$Finding.ID+", "+$Finding.MethodArgument+", "+$Finding.RecommendedValue+", " + $ResultText
-                    $MessageSeverity = "High"
-                    Write-ResultEntry -Text $Message -SeverityLevel $MessageSeverity
-                    Remove-Item $TempFileName
-                    Remove-Item $TempDbFileName
-                    Continue
-                }
-
-                $ResultText = "Imported user right assignment into temporary database" 
-                $Message = "ID "+$Finding.ID+", "+$Finding.MethodArgument+", "+$Finding.RecommendedValue+", " + $ResultText
-                $MessageSeverity = "Passed"
-
-                Write-ResultEntry -Text $Message -SeverityLevel $MessageSeverity
-
-                &$BinarySecedit /configure /db $TempDbFileName /overwrite /areas USER_RIGHTS /quiet | Out-Null
-
-                if($LastExitCode -ne 0) {
-                    $ResultText = "Failed to configure system user right assignment"
-                    $Message = "ID "+$Finding.ID+", "+$Finding.MethodArgument+", "+$Finding.RecommendedValue+", " + $ResultText
-                    $MessageSeverity = "High"
-                    Write-ResultEntry -Text $Message -SeverityLevel $MessageSeverity
-                    Remove-Item $TempFileName
-                    Remove-Item $TempDbFileName
-                    Continue
-                }
-
-                $ResultText = "Configured system user right assignment"
-                $Message = "ID "+$Finding.ID+", "+$Finding.MethodArgument+", "+$Finding.RecommendedValue+", " + $ResultText
-                $MessageSeverity = "Passed"
-
-                Write-ResultEntry -Text $Message -SeverityLevel $MessageSeverity
-
-                Remove-Item $TempFileName
-                Remove-Item $TempDbFileName
-            }
-            
-            #
-            # MpPreference
-            # Set a Windows Defender policy
-            #
-            If ($Finding.Method -eq 'MpPreference') {
-
-                # Check if the user has admin rights, skip test if not
-                If (-not($IsAdmin)) {
-                    $StatsError++
-                    $Message = "ID "+$Finding.ID+", "+$Finding.Name+", Method "+$Finding.Method+" requires admin priviliges. Test skipped."
-                    Write-ProtocolEntry -Text $Message -LogLevel "Error"
-                    Continue
-                }
-
-                $ResultMethodArgument = $Finding.MethodArgument
-                $ResultRecommendedValue = $Finding.RecommendedValue
-
-                Switch($ResultRecommendedValue) {
-                    "True" { $ResultRecommendedValue = 1; Break }
-                    "False" { $ResultRecommendedValue = 0; Break }
-                }
-
-                $ResultCommand = "Set-MpPreference -$ResultMethodArgument $ResultRecommendedValue"
-
-                $Result = Invoke-Expression $ResultCommand
-
-                if($LastExitCode -eq 0) {
-                    $ResultText = "Method value modified"
-                    $Message = "ID "+$Finding.ID+", "+$Finding.MethodArgument+", " + $ResultText
-                    $MessageSeverity = "Passed"
-                } else {
-                    $ResultText = "Failed to change Method value"
-                    $Message = "ID "+$Finding.ID+", "+$Finding.MethodArgument+", " + $ResultText
-                    $MessageSeverity = "High"
-                }
-
-                Write-ResultEntry -Text $Message -SeverityLevel $MessageSeverity
-            }
-
-            #
-            # secedit
-            # Set a security policy
-            #
-            If ($Finding.Method -eq 'secedit') {
-
-                # Check if binary is available, skip test if not
-                $BinarySecedit = "C:\Windows\System32\secedit.exe"
-                If (-Not (Test-Path $BinarySecedit)) {
-                    $StatsError++
-                    $Message = "ID "+$Finding.ID+", "+$Finding.Name+", Method "+$Finding.Method+" requires secedit, and the binary for secedit was not found. Test skipped."
-                    Write-ProtocolEntry -Text $Message -LogLevel "Error"
-                    Continue
-                }
-
-                # Check if the user has admin rights, skip test if not
-                If (-not($IsAdmin)) {
-                    $StatsError++
-                    $Message = "ID "+$Finding.ID+", "+$Finding.Name+", Method "+$Finding.Method+" requires admin priviliges. Test skipped."
-                    Write-ProtocolEntry -Text $Message -LogLevel "Error"
-                    Continue
-                }
-
-                $Area = "";
-
-                Switch($Finding.Category) {
-                    "Account Policies" { $Area = "SECURITYPOLICY"; Break }
-                    "Security Options" { $Area = "SECURITYPOLICY"; Break }
-                }
-
-                $TempFileName = [System.IO.Path]::GetTempFileName()
-                $TempDbFileName = [System.IO.Path]::GetTempFileName()
-
-                &$BinarySecedit /export /cfg $TempFileName /areas $Area | Out-Null
-
-                $Data = Get-IniContent $TempFileName
-
-                Set-HashtableValueDeep $Data $Finding.MethodArgument $Finding.RecommendedValue
-
-                Out-IniFile $Data $TempFileName unicode $true
-
-                &$BinarySecedit /import /cfg $TempFileName /overwrite /areas $Area /db $TempDbFileName /quiet | Out-Null
-
-                if($LastExitCode -ne 0) {
-                    $ResultText = "Failed to import security policy into temporary database"
-                    $Message = "ID "+$Finding.ID+", "+$Finding.MethodArgument+", "+$Finding.RecommendedValue+", " + $ResultText
-                    $MessageSeverity = "High"
-                    Write-ResultEntry -Text $Message -SeverityLevel $MessageSeverity
-                    Remove-Item $TempFileName
-                    Remove-Item $TempDbFileName
-                    Continue
-                }
-
-                $ResultText = "Imported security policy into temporary database"
-                $Message = "ID "+$Finding.ID+", "+$Finding.MethodArgument+", "+$Finding.RecommendedValue+", " + $ResultText
-                $MessageSeverity = "Passed"
-
-                Write-ResultEntry -Text $Message -SeverityLevel $MessageSeverity
-
-                &$BinarySecedit /configure /db $TempDbFileName /overwrite /areas SECURITYPOLICY /quiet | Out-Null
-
-                if($LastExitCode -ne 0) {
-                    $ResultText = "Failed to configure security policy"
-                    $Message = "ID "+$Finding.ID+", "+$Finding.MethodArgument+", "+$Finding.RecommendedValue+", " + $ResultText
-                    $MessageSeverity = "High"
-                    Write-ResultEntry -Text $Message -SeverityLevel $MessageSeverity
-                    Remove-Item $TempFileName
-                    Remove-Item $TempDbFileName
-                    Continue
-                }
-
-                $ResultText = "Configured security policy"
-                $Message = "ID "+$Finding.ID+", "+$Finding.MethodArgument+", "+$Finding.RecommendedValue+", " + $ResultText
-                $MessageSeverity = "Passed"
-
-                Write-ResultEntry -Text $Message -SeverityLevel $MessageSeverity
-
-                Remove-Item $TempFileName
-                Remove-Item $TempDbFileName
-            }
-
-            #
-            # auditpol
-            # Set an audit policy
-            #
-            If ($Finding.Method -eq 'auditpol') {
-
-                # Check if binary is available, skip test if not
-                $BinaryAuditpol = "C:\Windows\System32\auditpol.exe"
-                If (-Not (Test-Path $BinaryAuditpol)) {
-                    $StatsError++
-                    $Message = "ID "+$Finding.ID+", "+$Finding.Name+", Method "+$Finding.Method+" requires auditpol, and the binary for auditpol was not found. Test skipped."
-                    Write-ProtocolEntry -Text $Message -LogLevel "Error"
-                    Continue
-                }
-
-                # Check if the user has admin rights, skip test if not
-                If (-not($IsAdmin)) {
-                    $StatsError++
-                    $Message = "ID "+$Finding.ID+", "+$Finding.Name+", Method "+$Finding.Method+" requires admin priviliges. Test skipped."
-                    Write-ProtocolEntry -Text $Message -LogLevel "Error"
-                    Continue
-                }
-
-                $Success = if($Finding.RecommendedValue -ilike "*success*") {"enable"} else {"disable"}
-                $Failure = if($Finding.RecommendedValue -ilike "*failure*") {"enable"} else {"disable"}
-
-                $SubCategory = $Finding.MethodArgument
-
-                &$BinaryAuditpol /set /subcategory:"$($SubCategory)" /success:$($Success) /failure:$($Failure) | Out-Null
-
-                if($LastExitCode -eq 0) {
-                    $ResultText = "Audit policy set" 
-                    $Message = "ID "+$Finding.ID+", "+$Finding.Name+", "+$Finding.RecommendedValue+", " + $ResultText
-                    $MessageSeverity = "Passed"
-                } else {
-                    $ResultText = "Failed to set audit policy" 
-                    $Message = "ID "+$Finding.ID+", "+$Finding.Name+", "+$Finding.RecommendedValue+", " + $ResultText
-                    $MessageSeverity = "High"
-                }
-
-                Write-ResultEntry -Text $Message -SeverityLevel $MessageSeverity
-            }
-
-            #
-            # accountpolicy
-            # Set a user account policy
-            #
-            If ($Finding.Method -eq 'accountpolicy') {
-
-                # Check if the user has admin rights, skip test if not
-                If (-not($IsAdmin)) {
-                    $StatsError++
-                    $Message = "ID "+$Finding.ID+", "+$Finding.Name+", Method "+$Finding.Method+" requires admin priviliges. Test skipped."
-                    Write-ProtocolEntry -Text $Message -LogLevel "Error"
-                    Continue
-                }
-
-                # Check if binary is available, skip test if not
-                $BinaryNet = "C:\Windows\System32\net.exe"
-                If (-Not (Test-Path $BinaryNet)) {
-                    $StatsError++
-                    $Message = "ID "+$Finding.ID+", "+$Finding.Name+", Method "+$Finding.Method+" requires net, and the binary for net was not found. Test skipped."
-                    Write-ProtocolEntry -Text $Message -LogLevel "Error"
-                    Continue
-                }
-
-                $Sw = "";
-
-                Switch ($Finding.Name) {
-                    "Force user logoff how long after time expires" { $Sw = "/FORCELOGOFF:$($Finding.RecommendedValue)"; Break }
-                    "Minimum password age" { $Sw = "/MINPWAGE:$($Finding.RecommendedValue)"; Break }
-                    "Maximum password age" { $Sw = "/MAXPWAGE:$($Finding.RecommendedValue)"; Break }
-                    "Minimum password length" { $Sw = "/MINPWLEN:$($Finding.RecommendedValue)"; Break }
-                    "Length of password history maintained" { $Sw = "/UNIQUEPW:$($Finding.RecommendedValue)"; Break }
-                    "Account lockout threshold" { $Sw = "/lockoutthreshold:$($Finding.RecommendedValue)"; Break; }
-                    "Account lockout duration" { $Sw = @("/lockoutwindow:$($Finding.RecommendedValue)", "/lockoutduration:$($Finding.RecommendedValue)"); Break }
-                    "Reset account lockout counter" { $Sw = "/lockoutwindow:$($Finding.RecommendedValue)"; Break }
-                }
-
-                &$BinaryNet accounts $Sw | Out-Null
-
-                if($LastExitCode -eq 0) {
-                    $ResultText = "Account policy set" 
-                    $Message = "ID "+$Finding.ID+", "+$Finding.Name+", "+$Finding.RecommendedValue+", " + $ResultText
-                    $MessageSeverity = "Passed"
-                } else {
-                    $ResultText = "Failed to set account policy" 
-                    $Message = "ID "+$Finding.ID+", "+$Finding.Name+", "+$Finding.RecommendedValue+", " + $ResultText
-                    $MessageSeverity = "High"
-                }
-
-                Write-ResultEntry -Text $Message -SeverityLevel $MessageSeverity
-            }
-
-            #
-            # Registry
-            # Create or modify a registry value.
-            #
-            If ($Finding.Method -eq 'Registry' -or $Finding.Method -eq 'RegistryList') {
-                
-                # Check if the user has admin rights, skip test if not
-                If (-not($IsAdmin) -and -not($Finding.RegistryPath.StartsWith("HKCU:\"))) {
-                    $StatsError++
-                    $Message = "ID "+$Finding.ID+", "+$Finding.Name+", Method "+$Finding.Method+" requires admin priviliges. Test skipped."
-                    Write-ProtocolEntry -Text $Message -LogLevel "Error"
-                    Continue
-                }
-
-                $RegType = "String"
-
-                #
-                # Basically this is true, but there is an exception for the finding "MitigationOptions_FontBocking",
-                # the value "10000000000" is written to the registry as a string
-                #
-                If ($Finding.RegistryItem -eq "MitigationOptions_FontBocking" -Or $Finding.RegistryItem -eq "Retention") {
-                    $RegType = "String"
-                } ElseIf ($Finding.RecommendedValue -match "^\d+$") {
-                    $RegType = "DWord"                    
-                }
-
-                if(!(Test-Path $Finding.RegistryPath)) {
-
-                    $Result = New-Item $Finding.RegistryPath -Force;
-                    
-                    if($Result) {
-                        $ResultText = "Registry key created" 
-                        $Message = "ID "+$Finding.ID+", "+$Finding.RegistryPath+", " + $ResultText
-                        $MessageSeverity = "Passed"
-                        Write-ResultEntry -Text $Message -SeverityLevel $MessageSeverity
-                    } else {
-                        $ResultText = "Failed to create registry key" 
-                        $Message = "ID "+$Finding.ID+", "+$Finding.RegistryPath+", " + $ResultText
-                        $MessageSeverity = "High"
-                        Write-ResultEntry -Text $Message -SeverityLevel $MessageSeverity
-                        Continue
-                    }
-                }
-
-                #
-                # The method RegistryList needs a separate handling, because the name of the registry key is dynamic, usually incremented.
-                # Therefore, it is searched whether the value already exists or not. If the value does not exist, it counts how many
-                # other values are already there in order to set the next higher value and not overwrite existing keys.
-                #
-                If ($Finding.Method -eq 'RegistryList') {
-
-                    $ResultList = Get-ItemProperty -Path $Finding.RegistryPath
-                    $ResultListCounter = 0
-                    If ($ResultList | Where-Object { $_ -like "*"+$Finding.RegistryItem+"*" }) {
-                        $ResultList.PSObject.Properties | ForEach-Object {
-                            If ( $_.Value -eq $Finding.RegistryItem ) {
-                                $Finding.RegistryItem = $_.Value.Name
-                                Continue
-                            }
-                        }
-                    }
-                    Else {
-                        $ResultList.PSObject.Properties | ForEach-Object {
-                            $ResultListCounter++
-                        }
-                    }
-                    If ($ResultListCounter -eq 0) {
-                        $Finding.RegistryItem = 1
-                    } 
-                    Else {
-                        $Finding.RegistryItem = $ResultListCounter - 4
-                    }
-                }
-
-                $Result = Set-Itemproperty -PassThru -Path $Finding.RegistryPath -Name $Finding.RegistryItem -Type $RegType -Value $Finding.RecommendedValue
-
-                if($Result) {
-                    $ResultText = "Registry value created/modified" 
-                    $Message = "ID "+$Finding.ID+", "+$Finding.RegistryPath+", "+$Finding.RegistryItem+", " + $ResultText
-                    $MessageSeverity = "Passed"
-                } else {
-                    $ResultText = "Failed to create registry value" 
-                    $Message = "ID "+$Finding.ID+", "+$Finding.RegistryPath+", "+$Finding.RegistryItem+", " + $ResultText
-                    $MessageSeverity = "High"
-                }
-
-                Write-ResultEntry -Text $Message -SeverityLevel $MessageSeverity
-            }
-
-            #
-            # Exploit protection
-            # Set exploit protection values
-            #
-            # I noticed irregularities when the process mitigations were set individually,
-            # in some cases settings that had already been set were then reset. Therefore,
-            # the settings are collected in an array and finally set at the end of the processing.
-            #
-            If ($Finding.Method -eq 'Processmitigation') {
-
-                # Check if the user has admin rights, skip test if not
-                If (-not($IsAdmin)) {
-                    $StatsError++
-                    $Message = "ID "+$Finding.ID+", "+$Finding.Name+", Method "+$Finding.Method+" requires admin priviliges. Test skipped."
-                    Write-ProtocolEntry -Text $Message -LogLevel "Error"
-                    Continue
-                }
-
-                $SettingArgumentArray = $Finding.MethodArgument.Split(".") 
-                $SettingArgument0 = $SettingArgumentArray[0]
-                $SettingArgument1 = $SettingArgumentArray[1]
-
-                If ( $Finding.RecommendedValue -eq "ON") {
-
-                    If ( $SettingArgumentArray[1] -eq "Enable" ) {
-                        $ProcessmitigationEnableArray += $SettingArgumentArray[0]
-                    } Else                    {
-                        $ProcessmitigationEnableArray += $SettingArgumentArray[1]
-                    }                    
-                }
-                ElseIf ( $Finding.RecommendedValue -eq "OFF") {
-
-                    If ($SettingArgumentArray[1] -eq "TelemetryOnly") {
-                        $ProcessmitigationDisableArray += "SEHOPTelemetry"
-                    }
-                    ElseIf ( $SettingArgumentArray[1] -eq "Enable" ) {
-                        $ProcessmitigationDisableArray += $SettingArgumentArray[0]
-                    }
-                    Else {
-                        $ProcessmitigationDisableArray += $SettingArgumentArray[1]
-                    }
-                }
-                $ResultText = "setting added to list" 
-                $Message = "ID "+$Finding.ID+", "+$Finding.Name+", " + $ResultText
-                $MessageSeverity = "Passed"
-                Write-ResultEntry -Text $Message -SeverityLevel $MessageSeverity
-            }
-
-            #
-            # WindowsOptionalFeature
-            # Install / Remove a Windows feature
-            #
-            If ($Finding.Method -eq 'WindowsOptionalFeature') {
-
-                # Check if the user has admin rights, skip test if not
-                If (-not($IsAdmin)) {
-                    $StatsError++
-                    $Message = "ID "+$Finding.ID+", "+$Finding.Name+", Method "+$Finding.Method+" requires admin priviliges. Test skipped."
-                    Write-ProtocolEntry -Text $Message -LogLevel "Error"
-                    Continue
-                }
-
-                #
-                # Check if feature is installed and should be removed, or
-                # it is missing and should be installed
-                #
-                try {
-                    $ResultOutput = Get-WindowsOptionalFeature -Online -FeatureName $Finding.MethodArgument 
-                    $Result = $ResultOutput.State
-                } catch {
-                    $ResultText = "Could not check status"
-                    $Message = "ID "+$Finding.ID+", "+$Finding.Name+", " + $ResultText
-                    $MessageSeverity = "High"
-                    Write-ResultEntry -Text $Message -SeverityLevel $MessageSeverity
-                    Continue
-                }
-
-                # Feature will be installed
-                If ($Result -eq "Enabled" -and $Finding.RecommendedValue -eq "Disabled") {
-
-                    try {
-                        $Result = Disable-WindowsOptionalFeature -Online -FeatureName $Finding.MethodArgument                             
-                    } catch {
-                        $ResultText = "Could not be removed"
-                        $Message = "ID "+$Finding.ID+", "+$Finding.Name+", " + $ResultText
-                        $MessageSeverity = "High"
-                        Write-ResultEntry -Text $Message -SeverityLevel $MessageSeverity
-                        Continue
-                    }
-
-                    $ResultText = "Feature removed" 
-                    $Message = "ID "+$Finding.ID+", "+$Finding.Name+", " + $ResultText
-                    $MessageSeverity = "Passed"
-                }
-                # No changes required
-                ElseIf ($Result -eq "Disabled" -and $Finding.RecommendedValue -eq "Disabled") {
-                    $ResultText = "Feature is not installed" 
-                    $Message = "ID "+$Finding.ID+", "+$Finding.Name+", " + $ResultText
-                    $MessageSeverity = "Passed"
-                }
-                # Feature will be installed
-                ElseIf ($Result -eq "Disabled" -and $Finding.RecommendedValue -eq "Enabled") {
-
-                    try {
-                        $Result = Enable-WindowsOptionalFeature -Online -FeatureName $Finding.MethodArgument                             
-                    } catch {
-                        $ResultText = "Could not be installed"
-                        $Message = "ID "+$Finding.ID+", "+$Finding.Name+", " + $ResultText
-                        $MessageSeverity = "High"
-                        Write-ResultEntry -Text $Message -SeverityLevel $MessageSeverity
-                        Continue
-                    }
-
-                    $ResultText = "Feature installed" 
-                    $Message = "ID "+$Finding.ID+", "+$Finding.Name+", " + $ResultText
-                    $MessageSeverity = "Passed"
-                }
-                # No changes required
-                ElseIf ($Result -eq "Enabled" -and $Finding.RecommendedValue -eq "Enabled") {
-                    $ResultText = "Feature is already installed" 
-                    $Message = "ID "+$Finding.ID+", "+$Finding.Name+", " + $ResultText
-                    $MessageSeverity = "Passed"
-                }                
-
-                Write-ResultEntry -Text $Message -SeverityLevel $MessageSeverity
-
-                If ($Log) {
-                    Add-MessageToFile -Text $Message -File $LogFile
-                }
-                
-                If ($Report) {
-                    $Message = '"'+$Finding.ID+'","'+$Finding.Name+'","'+$ResultText+'"'
-                    Add-MessageToFile -Text $Message -File $ReportFile
-                }                
-            }
-
-            #
-            # FirewallRule
-            # Create a firewall rule. First it will be checked if the rule already exists
-            #
-            If ($Finding.Method -eq 'FirewallRule') {
-
-                # Check if the user has admin rights, skip test if not
-                If (-not($IsAdmin)) {
-                    $StatsError++
-                    $Message = "ID "+$Finding.ID+", "+$Finding.Name+", Method "+$Finding.Method+" requires admin priviliges. Test skipped."
-                    Write-ProtocolEntry -Text $Message -LogLevel "Error"
-                    Continue
-                }
-
-                $FwRule = $Finding.MethodArgument
-                $FwRuleArray = $FwRule.Split("|")
-
-                $FwDisplayName = $Finding.Name 
-                $FwProfile = $FwRuleArray[0]
-                $FwDirection = $FwRuleArray[1]
-                $FwAction = $FwRuleArray[2]
-                $FwProtocol = $FwRuleArray[3]
-                $FwLocalPort = @($FwRuleArray[4]).Split(",")
-                $FwProgram = $FwRuleArray[5]
-
-                # Check if rule already exists
-                try {
-
-                    $ResultOutput = Get-NetFirewallRule -DisplayName $FwDisplayName 2> $null
-                    $Result = $ResultOutput.Enabled
-
-                } catch {
-                    $Result = $Finding.DefaultValue
-                }
-
-                # Go on if rule not exists
-                If (-Not $Result) {
-
-                    If ($FwProgram -eq "") {
-
-                        $ResultRule = New-NetFirewallRule -DisplayName $FwDisplayName -Profile $FwProfile -Direction $FwDirection -Action $FwAction -Protocol $FwProtocol -LocalPort $FwLocalPort
-                    }
-                    Else {
-                        $ResultRule = New-NetFirewallRule -DisplayName $FwDisplayName -Profile $FwProfile -Direction $FwDirection -Action $FwAction -Program "$FwProgram"
-                    }
-
-                    If ($ResultRule.PrimaryStatus -eq "OK") {
-
-                        # Excellent
-                        $ResultText = "Rule created" 
-                        $Message = "ID "+$Finding.ID+", "+$Finding.Name+", " + $ResultText
-                        $MessageSeverity = "Passed"
-                    } 
-                    Else {
-                        # Bogus
-                        $ResultText = "Rule not created" 
-                        $Message = "ID "+$Finding.ID+", "+$Finding.Name+", " + $ResultText
-                        $MessageSeverity = "High"
-                    }
-                }
-                Else {
-                    # Excellent
-                    $ResultText = "Rule already exists" 
-                    $Message = "ID "+$Finding.ID+", "+$Finding.Name+", " + $ResultText
-                    $MessageSeverity = "Passed"
-                }
-
-                Write-ResultEntry -Text $Message -SeverityLevel $MessageSeverity
-
-                If ($Log) {
-                    Add-MessageToFile -Text $Message -File $LogFile
-                }
-                    
-                If ($Report) {
-                    $Message = '"'+$Finding.ID+'","'+$Finding.Name+'","'+$ResultText+'"'
-                    Add-MessageToFile -Text $Message -File $ReportFile
-                }
-            }
-
-            #
-            # bcdedit
-            # Force use of Data Execution Prevention, if it is not already set
-            #
-            If ($Finding.Method -eq 'bcdedit') {
-
-                # Check if the user has admin rights, skip test if not
-                If (-not($IsAdmin)) {
-                    $StatsError++
-                    $Message = "ID "+$Finding.ID+", "+$Finding.Name+", Method "+$Finding.Method+" requires admin priviliges. Test skipped."
-                    Write-ProtocolEntry -Text $Message -LogLevel "Error"
-                    Continue
-                }
-
-                # Check if binary is available, skip test if not
-                $BinaryBcdedit = "C:\Windows\System32\bcdedit.exe"
-                If (-Not (Test-Path $BinaryBcdedit)) {
-                    $StatsError++
-                    $Message = "ID "+$Finding.ID+", "+$Finding.Name+", Method "+$Finding.Method+" requires bcdedit, and the binary for bcdedit was not found. Test skipped."
-                    Write-ProtocolEntry -Text $Message -LogLevel "Error"
-                    Continue
-                }
-
-                try {
-
-                    $ResultOutput = &$BinaryBcdedit
-                    $ResultOutput = $ResultOutput | Where-Object { $_ -like "*"+$Finding.RecommendedValue+"*" }
-
-                    If ($ResultOutput -match ' ([a-z,A-Z]+)') {
-                        $Result = $Matches[1]
-                    } Else {
-                        $Result = $Finding.DefaultValue
-                    }
-
-                } catch {
-                    $Result = $Finding.DefaultValue
-                }
-
-                If ($Result -ne $Finding.RecommendedValue) {
-
-                    try {
-
-                        $ResultOutput = &$BinaryBcdedit "/set" $Finding.MethodArgument $Finding.RecommendedValue
-
-                    } catch {
-
-                        $ResultText = "Setting could not be enabled" 
-                        $Message = "ID "+$Finding.ID+", "+$Finding.Name+", " + $ResultText
-                        $MessageSeverity = "High"
-                    }
-
-                    $ResultText = "Setting enabled. Please restart the system to activate it" 
-                    $Message = "ID "+$Finding.ID+", "+$Finding.Name+", " + $ResultText
-                    $MessageSeverity = "Passed"
-                } Else {
-
-                    $ResultText = "Setting is already set correct" 
-                    $Message = "ID "+$Finding.ID+", "+$Finding.Name+", " + $ResultText
-                    $MessageSeverity = "Passed"
-                }
-
-                Write-ResultEntry -Text $Message -SeverityLevel $MessageSeverity
-
-                If ($Log) {
-                    Add-MessageToFile -Text $Message -File $LogFile
-                }
-                
-                If ($Report) {
-                    $Message = '"'+$Finding.ID+'","'+$Finding.Name+'","'+$ResultText+'"'
-                    Add-MessageToFile -Text $Message -File $ReportFile
-                }
-            }
-        }
-        
-        #
-        # After all items of the checklist have been run through, the process mitigation settings can now be set... 
-        #
-        If ( $ProcessmitigationEnableArray.Count -gt 0 -and $ProcessmitigationDisableArray.Count -gt 0) {
-
-            $ResultText = "Process mitigation settings set"
-            $MessageSeverity = "Passed"  
-
-            try {
-              $Result = Set-Processmitigation -System -Enable $ProcessmitigationEnableArray -Disable $ProcessmitigationDisableArray 
-            }
-            catch {
-                $ResultText = "Failed to set process mitigation settings"
-                $MessageSeverity = "High"
-            }
-
-            $Message = "Starting Category Microsoft Defender Exploit Guard"
-            Write-Output "`n"                
-            Write-ProtocolEntry -Text $Message -LogLevel "Info"                  
-            
-            $Message = $ResultText
-            Write-ResultEntry -Text $Message -SeverityLevel $MessageSeverity
-        }
-        ElseIf ($ProcessmitigationEnableArray.Count -gt 0 -and $ProcessmitigationDisableArray.Count -eq 0) {
-            $ResultText = "Process mitigation settings set"
-            $MessageSeverity = "Passed"  
-
-            try {
-              $Result = Set-Processmitigation -System -Enable $ProcessmitigationEnableArray 
-            }
-            catch {
-                $ResultText = "Failed to set process mitigation settings"
-                $MessageSeverity = "High"
-            }
-
-            $Message = "Starting Category Microsoft Defender Exploit Guard"
-            Write-Output "`n"                
-            Write-ProtocolEntry -Text $Message -LogLevel "Info"
-           
-            $Message = $ResultText
-            Write-ResultEntry -Text $Message -SeverityLevel $MessageSeverity
-        }
-        ElseIf ($ProcessmitigationEnableArray.Count -eq 0 -and $ProcessmitigationDisableArray.Count -gt 0) {
-            $ResultText = "Process mitigation settings set"
-            $MessageSeverity = "Passed"  
-
-            try {
-              $Result = Set-Processmitigation -System -Disable $ProcessmitigationDisableArray 
-            }
-            catch {
-                $ResultText = "Failed to set process mitigation settings"
-                $MessageSeverity = "High"
-            }
-
-            $Message = "Starting Category Microsoft Defender Exploit Guard"
-            Write-Output "`n"                
-            Write-ProtocolEntry -Text $Message -LogLevel "Info"    
-          
-            $Message = $ResultText
-            Write-ResultEntry -Text $Message -SeverityLevel $MessageSeverity
-        }
-    }
-    
-    Write-Output "`n"
-    Write-ProtocolEntry -Text "HardeningKitty is done" -LogLevel "Info"
-
-    If ($Mode -eq "Audit") {
-
-        # HardeningKitty Score
-        $StatsTotal = $StatsPassed + $StatsLow + $StatsMedium + $StatsHigh
-        $ScoreTotal = $StatsTotal * 4
-        $ScoreAchived = $StatsPassed * 4 + $StatsLow * 2 + $StatsMedium
-        If ($ScoreTotal -ne 0 ) {
-            $HardeningKittyScore = ([int] $ScoreAchived / [int] $ScoreTotal) * 5 + 1
-        }        
-        $HardeningKittyScoreRounded = [math]::round($HardeningKittyScore,2)
-
-        # Overwrite HardeningKitty Score if no finding is passed
-        If ($StatsPassed -eq 0 ) {
-            $HardeningKittyScoreRounded = 1.00
-        }
-
-        If ($StatsError -gt 0) {
-            Write-ProtocolEntry -Text "During the execution of HardeningKitty errors occurred due to missing admin rights or tools. For a complete result, these errors should be resolved. Total errors: $StatsError" -LogLevel "Error"
-        }
-            
-        Write-ProtocolEntry -Text "Your HardeningKitty score is: $HardeningKittyScoreRounded. HardeningKitty Statistics: Total checks: $StatsTotal - Passed: $StatsPassed, Low: $StatsLow, Medium: $StatsMedium, High: $StatsHigh." -LogLevel "Info"
-    }
-    Write-Output "`n"
-}
+﻿Function Invoke-HardeningKitty {
+
+    <#
+    .SYNOPSIS
+
+        Invoke-HardeningKitty - Checks and hardens your Windows configuration
+
+
+         =^._.^=
+        _(      )/  HardeningKitty
+
+
+        Author:  Michael Schneider
+        License: MIT
+        Required Dependencies: None
+        Optional Dependencies: None
+
+
+    .DESCRIPTION
+
+        HardeningKitty supports hardening of a Windows system. The configuration of the system is
+        retrieved and assessed using a finding list. In addition, the system can be hardened according
+        to predefined values. HardeningKitty reads settings from the registry and uses other modules
+        to read configurations outside the registry. 
+
+
+    .PARAMETER FileFindingList
+
+        Path to a finding list in CSV format. HardeningKitty has one list each for machine and user settings.
+
+
+    .PARAMETER Mode
+        
+        The mode Config only retrieves the settings, while the mode Audit performs an assessment of the settings.
+        The mode HailMary hardens the system according to recommendations of the HardeningKitty list.
+
+
+    .PARAMETER EmojiSupport
+
+        The use of emoji is activated. The terminal should support this accordingly. Windows Terminal
+        offers full support.
+
+
+    .PARAMETER Log
+        
+        The logging function is activated. The script output is additionally logged in a file. The file
+        name is assigned by HardeningKitty itself and the file is stored in the same directory as the script.
+
+
+    .PARAMETER LogFile
+
+        The name and location of the log file can be defined by the user.
+    
+    
+    .PARAMETER Report
+
+        The retrieved settings and their assessment result are stored in CSV format in a machine-readable format.
+        The file name is assigned by HardeningKitty itself and the file is stored in the same directory as the script.
+    
+
+    .PARAMETER ReportFile
+
+        The name and location of the report file can be defined by the user.
+
+    .PARAMETER Backup
+
+        The retrieved settings and their assessment result are stored in CSV format in a machine-readable format with all value to backup your previous config.
+
+    .PARAMETER SkipMachineInformation
+
+        Information about the system is not queried and displayed. This may be useful while debugging or
+        using multiple lists on the same system.
+
+    .EXAMPLE
+        
+        Description: HardeningKitty performs an audit, saves the results and creates a log file:
+        Invoke-HardeningKitty -Mode Audit -Log -Report
+
+        Description: HardeningKitty performs an audit with a specific list and does not show machine information:
+        Invoke-HardeningKitty -FileFindingList .\lists\finding_list_0x6d69636b_user.csv -SkipMachineInformation
+
+        Description: HardeningKitty ready only the setting with the default list, and saves the results in a specific file:
+        Invoke-HardeningKitty -Mode Config -Report -Report C:\tmp\my_hardeningkitty_report.log
+        
+    #>
+
+    [CmdletBinding()]
+    Param (
+  
+        # Definition of the finding list, default is machine setting list
+        [ValidateScript({Test-Path $_})]
+        [String]
+        $FileFindingList,
+
+        # Choose mode, read system config, audit system config, harden system config
+        [ValidateSet("Audit","Config","HailMary")]
+        [String]
+        $Mode = "Audit",
+
+        # Activate emoji support for Windows Terminal
+        [Switch]
+        $EmojiSupport = $false,
+
+        # Create a log file
+        [Switch]
+        $Log = $false,
+
+        # Skip machine information, useful when debugging
+        [Switch]
+        $SkipMachineInformation = $false,        
+
+        # Define name and path of the log file
+        [String]
+        $LogFile,
+
+        # Create a report file in CSV format
+        [Switch]
+        $Report = $false,
+
+        # Define name and path of the report file
+        [String]
+        $ReportFile,
+
+        # Create a backup config file in CSV format
+        [Switch]
+        $Backup = $false,
+
+        # Define name and path of the report file
+        [String]
+        $BackupFile
+    )
+
+    Function Write-ProtocolEntry {
+
+        <#
+        .SYNOPSIS
+    
+            Output of an event with timestamp and different formatting
+            depending on the level. If the Log parameter is set, the
+            output is also stored in a file.
+        #>    
+
+        [CmdletBinding()]
+        Param (
+            
+            [String]
+            $Text,
+
+            [String]
+            $LogLevel
+        )
+
+        $Time = Get-Date -Format G
+
+        Switch ($LogLevel) {
+            "Info"    { $Message = "[*] $Time - $Text"; Write-Host $Message; Break}
+            "Debug"   { $Message = "[-] $Time - $Text"; Write-Host -ForegroundColor Cyan $Message; Break}
+            "Warning" { $Message = "[?] $Time - $Text"; Write-Host -ForegroundColor Yellow $Message; Break}
+            "Error"   { $Message = "[!] $Time - $Text"; Write-Host -ForegroundColor Red $Message; Break}
+            "Success" { $Message = "[$] $Time - $Text"; Write-Host -ForegroundColor Green $Message; Break}
+            "Notime"  { $Message = "[*] $Text"; Write-Host -ForegroundColor Gray $Message; Break}
+            Default   { $Message = "[*] $Time - $Text"; Write-Host $Message; }
+        }
+    
+        If ($Log) {
+            Add-MessageToFile -Text $Message -File $LogFile
+        }       
+    }
+
+    Function Add-MessageToFile {
+
+        <#
+        .SYNOPSIS
+
+            Write message to a file, this function can be used for logs,
+            reports, backups and more.
+        #>
+    
+        [CmdletBinding()]
+        Param (
+            
+            [String]
+            $Text,
+
+            [String]
+            $File          
+        )     
+
+        try {
+            Add-Content -Path $File -Value $Text -ErrorAction Stop
+        } catch {
+            Write-ProtocolEntry -Text "Error while writing log entries into $File. Aborting..." -LogLevel "Error"
+            Break            
+        }
+
+    }
+
+    Function Write-ResultEntry {
+
+        <#
+        .SYNOPSIS
+
+            Output of the assessment result with different formatting
+            depending on the severity level. If emoji support is enabled,
+            a suitable symbol is used for the severity rating.
+        #>
+    
+        [CmdletBinding()]
+        Param (
+            
+            [String]
+            $Text,
+
+            [String]
+            $SeverityLevel
+        )
+
+        If ($EmojiSupport.IsPresent) {
+
+            Switch ($SeverityLevel) {
+
+                "Passed" { $Emoji = [char]::ConvertFromUtf32(0x1F63A); $Message = "[$Emoji] $Text"; Write-Host -ForegroundColor Gray $Message; Break}
+                "Low"    { $Emoji = [char]::ConvertFromUtf32(0x1F63C); $Message = "[$Emoji] $Text"; Write-Host -ForegroundColor Cyan $Message; Break}
+                "Medium" { $Emoji = [char]::ConvertFromUtf32(0x1F63F); $Message = "[$Emoji] $Text"; Write-Host -ForegroundColor Yellow $Message; Break}
+                "High"   { $Emoji = [char]::ConvertFromUtf32(0x1F640); $Message = "[$Emoji] $Text"; Write-Host -ForegroundColor Red $Message; Break}
+                Default  { $Message = "[*] $Text"; Write-Host $Message; }
+            }
+
+        } Else {
+
+            Switch ($SeverityLevel) {
+
+                "Passed" { $Message = "[+] $Text"; Write-Host -ForegroundColor Gray $Message; Break}
+                "Low"    { $Message = "[-] $Text"; Write-Host -ForegroundColor Cyan $Message; Break}
+                "Medium" { $Message = "[$] $Text"; Write-Host -ForegroundColor Yellow $Message; Break}
+                "High"   { $Message = "[!] $Text"; Write-Host -ForegroundColor Red $Message; Break}
+                Default  { $Message = "[*] $Text"; Write-Host $Message; }
+            }
+        }
+    }
+
+    Function Get-IniContent ($filePath) {
+
+        <#
+        .SYNOPSIS
+
+            Read a .ini file into a tree of hashtables
+
+        .NOTES
+
+            Original source see https://devblogs.microsoft.com/scripting/use-powershell-to-work-with-any-ini-file/
+        #>
+
+        $ini = @{}
+        switch -regex -file $FilePath
+        {
+            “^\[(.+)\]” { # Section
+                $section = $matches[1]
+                $ini[$section] = @{}
+                $CommentCount = 0
+            }
+            “^(;.*)$” { # Comment
+                $value = $matches[1]
+                $CommentCount = $CommentCount + 1
+                $name = “Comment” + $CommentCount
+                $ini[$section][$name] = $value
+            }
+            “(.+?)\s*=(.*)” { # Key
+                $name,$value = $matches[1..2]
+                $ini[$section][$name] = $value
+            }
+        }
+
+        return $ini
+    }
+
+    Function Out-IniFile($InputObject, $FilePath, $Encoding) {
+
+        <#
+            .SYNOPSIS
+
+                Write a hashtable out to a .ini file
+
+            .NOTES
+
+                Original source see https://devblogs.microsoft.com/scripting/use-powershell-to-work-with-any-ini-file/
+        #>
+
+        $outFile = New-Item -Force -ItemType file -Path $Filepath
+
+        foreach ($i in $InputObject.keys) {
+            if (!($($InputObject[$i].GetType().Name) -eq "Hashtable")) {
+                #No Sections
+                Add-Content -Encoding $Encoding -Path $outFile -Value "$i=$($InputObject[$i])"
+            } else {
+                #Sections
+                Add-Content -Encoding $Encoding -Path $outFile -Value "[$i]"
+                Foreach ($j in ($InputObject[$i].keys | Sort-Object)) {
+                    if ($j -match "^Comment[\d]+") {
+                        Add-Content -Encoding $Encoding -Path $outFile -Value "$($InputObject[$i][$j])"
+                    } else {
+                        Add-Content -Encoding $Encoding -Path $outFile -Value "$j=$($InputObject[$i][$j])"
+                    }
+                }
+                Add-Content -Encoding $Encoding -Path $outFile -Value ""
+            }
+        }
+    }    
+
+    Function Get-HashtableValueDeep {
+
+        <#
+            .SYNOPSIS
+
+                Get a value from a tree of hashtables
+        #>
+
+        [CmdletBinding()]
+        Param (
+
+            [Hashtable]
+            $Table,
+
+            [String]
+            $Path
+        )
+
+        $Key = $Path.Split('\', 2)
+
+        $Entry = $Table[$Key[0]]
+
+        if($Entry -is [hashtable] -and $Key.Length -eq 1) {
+            throw "Path is incomplete (expected a leaf but still on a branch)"
+        }
+
+        if($Entry -is [hashtable]) {
+            return Get-HashtableValueDeep $Entry $Key[1];
+        } else {
+            if($Key.Length -eq 1) {
+                return $Entry
+            } else {
+                throw "Path is too long (expected a branch but arrived at a leaf before the end of the path)"
+            }
+        }
+    }
+
+    Function Set-HashtableValueDeep {
+
+        <#
+            .SYNOPSIS
+
+                Set a value in a tree of hashtables
+        #>
+
+        [CmdletBinding()]
+        Param (
+
+            [Hashtable]
+            $Table,
+
+            [String]
+            $Path,
+
+            [String]
+            $Value
+        )
+
+        $Key = $Path.Split('\', 2)
+
+        $Entry = $Table[$Key[0]]
+
+        if($Key.Length -eq 2) {
+            if($Entry -eq $null) {
+                $Table[$Key[0]] = @{}
+            } elseif($Entry -isnot [hashtable]) {
+                throw "Not hashtable"
+            }
+
+            return Set-HashtableValueDeep $Table[$Key[0]] $Key[1] $Value;
+        } elseif($Key.Length -eq 1) {
+            $Table[$Key[0]] = $Value;
+        }
+    }
+
+    Function Get-SidFromAccount {
+
+        <#
+            .SYNOPSIS
+
+                Translate the account name (user or group) into the Security Identifier (SID)
+        #>
+    
+        [CmdletBinding()]
+        Param (
+            
+            [String]
+            $AccountName
+        )
+
+        try {
+
+            $AccountObject = New-Object System.Security.Principal.NTAccount($AccountName)
+            $AccountSid = $AccountObject.Translate([System.Security.Principal.SecurityIdentifier]).Value            
+
+        } catch {
+
+            # If translation fails, return account name
+            $AccountSid = $AccountName 
+        }
+
+        Return $AccountSid
+    }
+
+    Function Get-AccountFromSid {
+
+        <#
+            .SYNOPSIS
+
+                Translate the Security Identifier (SID) into the account name (user or group)
+        #>
+    
+        [CmdletBinding()]
+        Param (
+
+            [String]
+            $AccountSid
+        )
+
+        try {
+
+            $AccountObject = New-Object System.Security.Principal.SecurityIdentifier ($AccountSid)
+            $AccountName = $AccountObject.Translate([System.Security.Principal.NTAccount]).Value            
+
+        } catch {
+
+            # If translation fails, return account SID
+            $AccountName = $AccountSid 
+        }
+
+        Return $AccountName
+    }
+
+    Function Translate-SidFromWellkownAccount {
+
+        <#
+            .SYNOPSIS
+
+                Translate the well-known account name (user or group) into the Security Identifier (SID)
+                No attempt is made to get a Computer SID or Domain SID to identify groups such as Domain Admins,
+                as the possibility for false positives is too great. In this case the account name is returned.
+        #>
+
+        [CmdletBinding()]
+        Param (
+            
+            [String]
+            $AccountName
+        )     
+
+        Switch ($AccountName) {
+
+            "BUILTIN\Account Operators" { $AccountSid = "S-1-5-32-548"; Break}
+            "BUILTIN\Administrators" { $AccountSid = "S-1-5-32-544"; Break}
+            "BUILTIN\Backup Operators" { $AccountSid = "S-1-5-32-551"; Break}
+            "BUILTIN\Guests" { $AccountSid = "S-1-5-32-546"; Break}
+            "BUILTIN\Power Users" { $AccountSid = "S-1-5-32-547"; Break}
+            "BUILTIN\Print Operators" { $AccountSid = "S-1-5-32-550"; Break}
+            "BUILTIN\Remote Desktop Users" { $AccountSid = "S-1-5-32-555"; Break}
+            "BUILTIN\Server Operators" { $AccountSid = "S-1-5-32-549"; Break}
+            "BUILTIN\Users" { $AccountSid = "S-1-5-32-545"; Break}
+            "Everyone" { $AccountSid = "S-1-1-0"; Break}
+            "NT AUTHORITY\ANONYMOUS LOGON" { $AccountSid = "S-1-5-7"; Break}
+            "NT AUTHORITY\Authenticated Users" { $AccountSid = "S-1-5-11"; Break}
+            "NT AUTHORITY\ENTERPRISE DOMAIN CONTROLLERS" { $AccountSid = "S-1-5-9"; Break}
+            "NT AUTHORITY\IUSR" { $AccountSid = "S-1-5-17"; Break}
+            "NT AUTHORITY\Local account and member of Administrators group" { $AccountSid = "S-1-5-114"; Break}
+            "NT AUTHORITY\Local account" { $AccountSid = "S-1-5-113"; Break}
+            "NT AUTHORITY\LOCAL SERVICE" { $AccountSid = "S-1-5-19"; Break}
+            "NT AUTHORITY\NETWORK SERVICE" { $AccountSid = "S-1-5-20"; Break}
+            "NT AUTHORITY\SERVICE" { $AccountSid = "S-1-5-6"; Break}
+            "NT AUTHORITY\SYSTEM" { $AccountSid = "S-1-5-18"; Break}
+            "NT SERVICE\WdiServiceHost" { $AccountSid = "S-1-5-80-3139157870-2983391045-3678747466-658725712-1809340420"; Break}
+            "NT VIRTUAL MACHINE\Virtual Machines" { $AccountSid = "S-1-5-83-0"; Break}
+            "Window Manager\Window Manager Group" { $AccountSid = "S-1-5-90-0"; Break}
+            Default  { $AccountSid = $AccountName }
+        }        
+
+        Return $AccountSid
+    }
+
+    #
+    # Start Main
+    #
+    $HardeningKittyVersion = "0.6.1-1633878081"
+
+    #
+    # Log, report and backup file
+    #
+    $Hostname = $env:COMPUTERNAME.ToLower()
+    $FileDate = Get-Date -Format yyyyMMdd-HHmmss
+    $ListName = [System.IO.Path]::GetFileNameWithoutExtension($FileFindingList)
+    $WinSystemLocale = GET-WinSystemLocale
+    $PowerShellVersion = "$($PSVersionTable.PSVersion.Major).$($PSVersionTable.PSVersion.Minor)"
+
+    If ($Log.IsPresent -and $LogFile.Length -eq 0) {
+        $LogFile = "hardeningkitty_log_"+$Hostname+"_"+$ListName+"-$FileDate.log"
+    }
+    If ($Report.IsPresent -and $ReportFile.Length -eq 0) {
+        $ReportFile = "hardeningkitty_report_"+$Hostname+"_"+$ListName+"-$FileDate.csv"
+    }
+    If ($Report.IsPresent) {
+        $Message = '"ID","Name","Severity","Result","Recommended"'
+        Add-MessageToFile -Text $Message -File $ReportFile
+    }
+    If ($Backup.IsPresent -and $BackupFile.Length -eq 0) {
+        $BackupFile = "hardeningkitty_backup_"+$Hostname+"_"+$ListName+"-$FileDate.csv"
+    }
+    If ($Backup.IsPresent) {
+        $Message = '"ID","Category","Name","Method","MethodArgument","RegistryPath","RegistryItem","ClassName","Namespace","Property","DefaultValue","RecommendedValue","Operator","Severity"'
+        Add-MessageToFile -Text $Message -File $BackupFile
+    }
+
+    #
+    # Statistics
+    #
+    $StatsPassed = 0
+    $StatsLow = 0
+    $StatsMedium = 0
+    $StatsHigh = 0
+    $StatsTotal = 0
+    $StatsError = 0
+
+    #
+    # Header
+    #
+    Write-Output "`n"
+    Write-Output "      =^._.^="
+    Write-Output "     _(      )/  HardeningKitty $HardeningKittyVersion"
+    Write-Output "`n"    
+    Write-ProtocolEntry -Text "Starting HardeningKitty" -LogLevel "Info"
+
+    #
+    # Machine information
+    #
+    If (-not($SkipMachineInformation)) {
+        Write-Output "`n" 
+        Write-ProtocolEntry -Text "Getting machine information" -LogLevel "Info"
+        $MachineInformation = Get-ComputerInfo
+
+        $Message = "Hostname: "+$MachineInformation.CsDNSHostName
+        Write-ProtocolEntry -Text $Message -LogLevel "Notime"
+        $Message = "Domain: "+$MachineInformation.CsDomain
+        Write-ProtocolEntry -Text $Message -LogLevel "Notime"
+        $Message = "Domain role: "+$MachineInformation.CsDomainRole
+        Write-ProtocolEntry -Text $Message -LogLevel "Notime"
+        $Message = "Install date: "+$MachineInformation.OsInstallDate
+        Write-ProtocolEntry -Text $Message -LogLevel "Notime"
+        $Message = "Last Boot Time: "+$MachineInformation.OsLastBootUpTime
+        Write-ProtocolEntry -Text $Message -LogLevel "Notime"
+        $Message = "Uptime: "+$MachineInformation.OsUptime
+        Write-ProtocolEntry -Text $Message -LogLevel "Notime"
+        $Message = "Windows: "+$MachineInformation.WindowsProductName
+        Write-ProtocolEntry -Text $Message -LogLevel "Notime"
+        $Message = "Windows edition: "+$MachineInformation.WindowsEditionId
+        Write-ProtocolEntry -Text $Message -LogLevel "Notime"
+        $Message = "Windows version: "+$MachineInformation.WindowsVersion
+        Write-ProtocolEntry -Text $Message -LogLevel "Notime"
+        $Message = "Windows build: "+$MachineInformation.WindowsBuildLabEx
+        Write-ProtocolEntry -Text $Message -LogLevel "Notime"
+        $Message = "System-locale: "+$WinSystemLocale.Name
+        Write-ProtocolEntry -Text $Message -LogLevel "Notime"
+        $Message = "Powershell Version: "+$PowerShellVersion
+        Write-ProtocolEntry -Text $Message -LogLevel "Notime"
+    }
+
+    #
+    # User information
+    #
+    Write-Output "`n" 
+    Write-ProtocolEntry -Text "Getting user information" -LogLevel "Info"
+    
+    $Message = "Username: "+[Security.Principal.WindowsIdentity]::GetCurrent().Name
+    Write-ProtocolEntry -Text $Message -LogLevel "Notime"
+    $IsAdmin = ([Security.Principal.WindowsPrincipal] [Security.Principal.WindowsIdentity]::GetCurrent()).IsInRole([Security.Principal.WindowsBuiltInRole] "Administrator")
+    $Message = "Is Admin: "+$IsAdmin
+    Write-ProtocolEntry -Text $Message -LogLevel "Notime"
+
+    #
+    # Start Config/Audit mode
+    # The processing is done per category of the finding list.
+    # The finding list defines which module is used and the arguments and recommended values for the test.
+    # 
+    If ($Mode -eq "Audit" -or $Mode -eq "Config") {
+
+        # A CSV finding list is imported. HardeningKitty has one machine and one user list.
+        If ($FileFindingList.Length -eq 0) {
+
+            $CurrentLication = Get-Location
+            $FileFindingList = "$CurrentLication\lists\finding_list_0x6d69636b_machine.csv"
+        }
+
+        $FindingList = Import-Csv -Path $FileFindingList -Delimiter ","
+        $LastCategory = ""
+
+        ForEach ($Finding in $FindingList) {
+
+            #
+            # Reset
+            #
+            $Result = ""
+            
+            #
+            # Category
+            #
+            If ($LastCategory -ne $Finding.Category) {
+
+                $Message = "Starting Category " + $Finding.Category
+                Write-Output "`n"                
+                Write-ProtocolEntry -Text $Message -LogLevel "Info"
+                $LastCategory = $Finding.Category
+            }
+
+            #
+            # Get Registry Item
+            # Registry entries can be read with a native PowerShell function. The retrieved value is evaluated later.
+            # If the registry entry is not available, a default value is used. This must be specified in the finding list.
+            #
+            If ($Finding.Method -eq 'Registry') {
+
+                If (Test-Path -Path $Finding.RegistryPath) {
+                
+                    try {
+                        $Result = Get-ItemPropertyValue -Path $Finding.RegistryPath -Name $Finding.RegistryItem
+                    } catch {
+                        $Result = $Finding.DefaultValue
+                    }
+                } Else {
+                    $Result = $Finding.DefaultValue
+                }
+            }
+
+            #
+            # Get secedit policy
+            # Secedit configures and analyzes system security, results are written
+            # to a file, which means HardeningKitty must create a temporary file
+            # and afterwards delete it. HardeningKitty is very orderly.            
+            #
+            ElseIf ($Finding.Method -eq 'secedit') {
+
+                # Check if binary is available, skip test if not
+                $BinarySecedit = "C:\Windows\System32\secedit.exe"
+                If (-Not (Test-Path $BinarySecedit)) {
+                    $StatsError++
+                    $Message = "ID "+$Finding.ID+", "+$Finding.Name+", Method "+$Finding.Method+" requires secedit, and the binary for secedit was not found. Test skipped."
+                    Write-ProtocolEntry -Text $Message -LogLevel "Error"                    
+                    Continue
+                }
+
+                # Check if the user has admin rights, skip test if not
+                If (-not($IsAdmin)) {
+                    $StatsError++
+                    $Message = "ID "+$Finding.ID+", "+$Finding.Name+", Method "+$Finding.Method+" requires admin priviliges. Test skipped."
+                    Write-ProtocolEntry -Text $Message -LogLevel "Error"
+                    Continue
+                }
+
+                $TempFileName = [System.IO.Path]::GetTempFileName()
+
+                $Area = "";
+
+                Switch($Finding.Category) {
+                    "Account Policies" { $Area = "SECURITYPOLICY"; Break }
+                    "Security Options" { $Area = "SECURITYPOLICY"; Break }
+                }
+
+                &$BinarySecedit /export /cfg $TempFileName /areas $Area | Out-Null
+
+                $Data = Get-IniContent $TempFileName
+
+                $Value = Get-HashtableValueDeep $Data $Finding.MethodArgument
+
+                if($Value -eq $null) {
+                    $Result = $null
+                } else {
+                    $Result = $Value -as [int]
+                }
+
+                Remove-Item $TempFileName
+            }
+
+            #
+            # Get Registry List and search for item
+            # Depending on the registry structure, the value cannot be accessed directly, but must be found within a data structure
+            # If the registry entry is not available, a default value is used. This must be specified in the finding list.
+            #
+            ElseIf ($Finding.Method -eq 'RegistryList') {
+
+                If (Test-Path -Path $Finding.RegistryPath) {
+                
+                    try {
+                        $ResultList = Get-ItemProperty -Path $Finding.RegistryPath
+
+                        If ($ResultList | Where-Object { $_ -like "*"+$Finding.RegistryItem+"*" }) {
+                            $Result = $Finding.RegistryItem
+                        } Else {
+                            $Result = "Not found"
+                        }
+
+                    } catch {
+                        $Result = $Finding.DefaultValue
+                    }
+                } Else {
+                    $Result = $Finding.DefaultValue
+                }
+            }
+            
+            #
+            # Get Audit Policy
+            # The output of auditpol.exe is parsed and will be evaluated later.
+            # The desired value is not output directly, some output lines can be ignored
+            # and are therefore skipped. If the output changes, the parsing must be adjusted :(
+            #
+            ElseIf ($Finding.Method -eq 'auditpol') {
+
+                # Check if binary is available, skip test if not
+                $BinaryAuditpol = "C:\Windows\System32\auditpol.exe"
+                If (-Not (Test-Path $BinaryAuditpol)) {
+                    $StatsError++
+                    $Message = "ID "+$Finding.ID+", "+$Finding.Name+", Method "+$Finding.Method+" requires auditpol, and the binary for auditpol was not found. Test skipped."
+                    Write-ProtocolEntry -Text $Message -LogLevel "Error"
+                    Continue
+                }
+
+                # Check if the user has admin rights, skip test if not
+                If (-not($IsAdmin)) {
+                    $StatsError++
+                    $Message = "ID "+$Finding.ID+", "+$Finding.Name+", Method "+$Finding.Method+" requires admin priviliges. Test skipped."
+                    Write-ProtocolEntry -Text $Message -LogLevel "Error"
+                    Continue
+                }
+
+                try {
+
+                    $SubCategory = $Finding.MethodArgument
+
+                    # auditpol.exe does not write a backup in an existing file, so we have to build a name instead of create one    
+                    $TempFileName = [System.IO.Path]::GetTempPath()+"HardeningKitty_auditpol-"+$(Get-Date -Format yyyyMMdd-HHmmss)+".csv"
+                    &$BinaryAuditpol /backup /file:$TempFileName > $null
+
+                    $ResultOutputLoad = Get-Content $TempFileName                    
+                    foreach ($line in $ResultOutputLoad){
+                        $table = $line.Split(",")
+                        if ($table[3] -eq $SubCategory){
+                            
+                            # Translate setting value (works only for English list, so this is workaround)
+                            Switch ($table[6]) {
+                              "0" { $Result = "No Auditing"; Break}
+                              "1" { $Result = "Success"; Break}
+                              "2" { $Result = "Failure"; Break}
+                              "3" { $Result = "Success and Failure"; Break}
+                            }
+                        }
+                    }
+
+                    # House cleaning
+                    Remove-Item $TempFileName
+                    Clear-Variable -Name ("ResultOutputLoad", "table")
+                    
+                } catch {
+                    $Result = $Finding.DefaultValue
+                }
+            }
+
+            #
+            # Get Account Policy
+            # The output of net.exe is parsed and will be evaluated later.
+            # It may be necessary to use the /domain parameter when calling net.exe.
+            # The values of the user executing the script are read out. These may not match the password policy.
+            #
+            ElseIf ($Finding.Method -eq 'accountpolicy') {
+
+                # Check if binary is available, skip test if not
+                $BinaryNet = "C:\Windows\System32\net.exe"
+                If (-Not (Test-Path $BinaryNet)) {
+                    $StatsError++
+                    $Message = "ID "+$Finding.ID+", "+$Finding.Name+", Method "+$Finding.Method+" requires net, and the binary for net was not found. Test skipped."
+                    Write-ProtocolEntry -Text $Message -LogLevel "Error"
+                    Continue
+                }
+
+                try {
+                    
+                    $ResultOutput = &$BinaryNet accounts
+
+                    # "Parse" account policy
+                    Switch ($Finding.Name) {
+                       "Force user logoff how long after time expires" { $ResultOutput[0] -match '([a-zA-Z:, /-]+)  ([a-z0-9, ]+)' | Out-Null; $Result=$Matches[2]; Break}
+                       "Network security: Force logoff when logon hours expires" { $ResultOutput[0] -match '([a-zA-Z:, /-]+)  ([a-z0-9, ]+)' | Out-Null; $Result=$Matches[2]; Break}
+                       "Minimum password age" { $ResultOutput[1] -match '([a-zA-Z:, /-]+)  ([a-z0-9, ]+)' | Out-Null; $Result=$Matches[2]; Break}
+                       "Maximum password age" { $ResultOutput[2] -match '([a-zA-Z:, /-]+)  ([a-z0-9, ]+)' | Out-Null; $Result=$Matches[2]; Break}
+                       "Minimum password length" { $ResultOutput[3] -match '([a-zA-Z:, /-]+)  ([a-z0-9, ]+)' | Out-Null; $Result=$Matches[2]; Break}
+                       "Length of password history maintained" { $ResultOutput[4] -match '([a-zA-Z:, /-]+)  ([a-z0-9, ]+)' | Out-Null; $Result=$Matches[2]; Break}
+                       "Account lockout threshold" { $ResultOutput[5] -match '([a-zA-Z:, /-]+)  ([a-z0-9, ]+)' | Out-Null; $Result=$Matches[2]; Break}
+                       "Account lockout duration" { $ResultOutput[6] -match '([a-zA-Z:, /-]+)  ([a-z0-9, ]+)' | Out-Null; $Result=$Matches[2]; Break}
+                       "Reset account lockout counter" { $ResultOutput[7] -match '([a-zA-Z:, /-]+)  ([a-z0-9, ]+)' | Out-Null; $Result=$Matches[2]; Break}
+                    }
+
+                } catch {
+                    $Result = $Finding.DefaultValue
+                }
+            }
+
+            #
+            # Get Local Account Information
+            # The PowerShell function Get-LocalUser is used for this.
+            # In order to get the correct user, the query is made via the SID,
+            # the base value of the computer must first be retrieved.
+            #
+            ElseIf ($Finding.Method -eq 'localaccount') {
+
+                try {
+
+                    # Get Computer SID
+                    $ComputerSid = ((Get-LocalUser | Select-Object -First 1).SID).AccountDomainSID.ToString()
+
+                    # Get User Status
+                    $Sid = $ComputerSid+"-"+$Finding.MethodArgument
+                    $ResultOutput = Get-LocalUser -SID $Sid
+
+                    If ($Finding.Name.Contains("account status")){
+                        $Result = $ResultOutput.Enabled
+                    }
+                    ElseIf ($Finding.Name.Contains("Rename")) {
+                        $Result = $ResultOutput.Name
+                    }
+                    Else {
+                        $Result = $Finding.DefaultValue
+                    }
+
+                } catch {
+                    $Result = $Finding.DefaultValue
+                }
+            }
+
+            #
+            # User Rights Assignment
+            # This method was first developed with the tool accessck.exe, hence the name.
+            # Due to compatibility problems in languages other than English, secedit.exe is
+            # now used to read the User Rights Assignments.
+            #
+            # Secedit configures and analyzes system security, results are written
+            # to a file, which means HardeningKitty must create a temporary file
+            # and afterwards delete it. HardeningKitty is very orderly.   
+            #
+            ElseIf ($Finding.Method -eq 'accesschk') {
+
+                # Check if binary is available, skip test if not
+                $BinarySecedit = "C:\Windows\System32\secedit.exe"
+                If (-Not (Test-Path $BinarySecedit)) {
+                    $StatsError++
+                    $Message = "ID "+$Finding.ID+", "+$Finding.Name+", Method "+$Finding.Method+" requires secedit, and the binary for secedit was not found. Test skipped."
+                    Write-ProtocolEntry -Text $Message -LogLevel "Error"                    
+                    Continue
+                }
+
+                # Check if the user has admin rights, skip test if not
+                If (-not($IsAdmin)) {
+                    $StatsError++
+                    $Message = "ID "+$Finding.ID+", "+$Finding.Name+", Method "+$Finding.Method+" requires admin priviliges. Test skipped."
+                    Write-ProtocolEntry -Text $Message -LogLevel "Error"
+                    Continue
+                }
+
+                $TempFileName = [System.IO.Path]::GetTempFileName()
+
+                try { 
+                                   
+                    &$BinarySecedit /export /cfg $TempFileName /areas USER_RIGHTS | Out-Null
+                    $ResultOutputRaw = Get-Content -Encoding unicode $TempFileName | Select-String $Finding.MethodArgument
+
+                    If ($ResultOutputRaw -eq $null) {
+                        $Result = ""
+                    }
+                    Else {
+                        $ResultOutputList = $ResultOutputRaw.ToString().split("=").Trim()
+                        $Result = $ResultOutputList[1] -Replace "\*",""
+                        $Result = $Result -Replace ",",";"
+                    }
+
+                } catch {
+                    # If secedit did not work, throw an error instead of using the DefaultValue
+                    $StatsError++
+                    $Message = "ID "+$Finding.ID+", "+$Finding.Name+", secedit.exe could not read the configuration. Test skipped."
+                    Write-ProtocolEntry -Text $Message -LogLevel "Error"
+                    Continue
+                }
+
+                Remove-Item $TempFileName
+            }
+
+            #
+            # Windows Optional Feature
+            # Yay, a native PowerShell function! The status of the feature can easily be read out directly.
+            #
+            ElseIf ($Finding.Method -eq 'WindowsOptionalFeature') {
+
+                # Check if the user has admin rights, skip test if not
+                If (-not($IsAdmin)) {
+                    $StatsError++
+                    $Message = "ID "+$Finding.ID+", "+$Finding.Name+", Method "+$Finding.Method+" requires admin priviliges. Test skipped."
+                    Write-ProtocolEntry -Text $Message -LogLevel "Error"
+                    Continue
+                }
+
+                try {
+
+                    $ResultOutput = Get-WindowsOptionalFeature -Online -FeatureName $Finding.MethodArgument 
+                    $Result = $ResultOutput.State
+
+                } catch {
+                    $Result = $Finding.DefaultValue
+                }
+            }
+
+            #
+            # Get CimInstance and search for item
+            # Via a CIM instance classes can be read from the CIM server.
+            # Afterwards, you have to search for the correct property within the class.
+            #
+            ElseIf ($Finding.Method -eq 'CimInstance') {
+
+                try {
+
+                    $ResultList = Get-CimInstance -ClassName $Finding.ClassName -Namespace $Finding.Namespace
+                    $Property = $Finding.Property
+
+                    If ($ResultList.$Property | Where-Object { $_ -like "*"+$Finding.RecommendedValue+"*" }) {
+                        $Result = $Finding.RecommendedValue
+                    } Else {
+                        $Result = "Not available"
+                    }
+
+                } catch {
+                    $Result = $Finding.DefaultValue
+                }
+            }
+
+            #
+            # BitLocker Drive Encryption
+            # The values are saved from a PowerShell function into an object.
+            # The desired arguments can be accessed directly.
+            #
+            ElseIf ($Finding.Method -eq 'BitLockerVolume') {
+
+                # Check if the user has admin rights, skip test if not
+                If (-not($IsAdmin)) {
+                    $StatsError++
+                    $Message = "ID "+$Finding.ID+", "+$Finding.Name+", Method "+$Finding.Method+" requires admin priviliges. Test skipped."
+                    Write-ProtocolEntry -Text $Message -LogLevel "Error"
+                    Continue
+                }
+
+                try {
+
+                    $ResultOutput = Get-BitLockerVolume -MountPoint C:
+                    If ($ResultOutput.VolumeType -eq 'OperatingSystem') {
+                        $ResultArgument = $Finding.MethodArgument 
+                        $Result = $ResultOutput.$ResultArgument
+                    } Else {
+                        $Result = "Manual check required"
+                    }
+
+                } catch {
+                    $Result = $Finding.DefaultValue
+                }
+            }
+
+            #
+            # PowerShell Language Mode
+            # This is a single purpose function, the desired configuration is output directly.
+            #
+            ElseIf ($Finding.Method -eq 'LanguageMode') {
+
+                try {
+
+                    $ResultOutput = $ExecutionContext.SessionState.LanguageMode                    
+                    $Result = $ResultOutput
+
+                } catch {
+                    $Result = $Finding.DefaultValue
+                }
+            }
+
+            #
+            # Microsoft Defender Preferences
+            # The values are saved from a PowerShell function into an object.
+            # The desired arguments can be accessed directly.
+            #
+            ElseIf ($Finding.Method -eq 'MpPreference') {
+
+                try {
+
+                    $ResultOutput = Get-MpPreference
+                    $ResultArgument = $Finding.MethodArgument 
+                    $Result = $ResultOutput.$ResultArgument
+
+                } catch {
+                    $Result = $Finding.DefaultValue
+                }
+            }
+
+            #
+            # Microsoft Defender Preferences - Attack surface reduction rules (ASR rules)
+            # The values are saved from a PowerShell function into an object.
+            # The desired arguments can be accessed directly.
+            #
+            ElseIf ($Finding.Method -eq 'MpPreferenceAsr') {
+
+                try {
+
+                    $ResultOutput = Get-MpPreference
+                    $ResultAsrIds = $ResultOutput.AttackSurfaceReductionRules_Ids
+                    $ResultAsrActions = $ResultOutput.AttackSurfaceReductionRules_Actions
+                    $Result = $Finding.DefaultValue
+                    $Counter = 0
+
+                    ForEach ($AsrRule in $ResultAsrIds) {
+
+                        If ($AsrRule -eq $Finding.MethodArgument) {
+                            $Result = $ResultAsrActions[$Counter]
+                            Continue
+                        }
+                        $Counter++
+                    }
+
+                } catch {
+                    $Result = $Finding.DefaultValue
+                }
+            }
+
+            #
+            # Microsoft Defender Preferences - Exclusion lists
+            # The values are saved from a PowerShell function into an object.
+            # The desired arguments can be accessed directly.
+            #
+            ElseIf ($Finding.Method -eq 'MpPreferenceExclusion') {
+
+                # Check if the user has admin rights, skip test if not
+                # Normal users are not allowed to get exclusions
+                If (-not($IsAdmin)) {
+                    $StatsError++
+                    $Message = "ID "+$Finding.ID+", "+$Finding.Name+", Method "+$Finding.Method+" requires admin priviliges. Test skipped."
+                    Write-ProtocolEntry -Text $Message -LogLevel "Error"
+                    Continue
+                }                
+
+                try {
+
+                    $ResultOutput = Get-MpPreference
+                    $ExclusionType = $Finding.MethodArgument
+                    $ResultExclusions = $ResultOutput.$ExclusionType
+
+                    ForEach ($Exclusion in $ResultExclusions) {
+                        $Result += $Exclusion+";"
+                    }
+                    # Remove last character
+                    $Result = $Result -replace “.$”
+
+                } catch {
+                    $Result = $Finding.DefaultValue
+                }
+            }            
+
+            #
+            # Exploit protection (System)
+            # The values are saved from a PowerShell function into an object.
+            # The desired arguments can be accessed directly.
+            # Since the object has several dimensions and there is only one dimension
+            # in the finding list (lazy) a workaround with split must be done...
+            #
+            ElseIf ($Finding.Method -eq 'Processmitigation') {
+
+                try {  
+
+                    $ResultOutput = Get-Processmitigation -System
+                    $ResultArgumentArray = $Finding.MethodArgument.Split(".")
+                    $ResultArgument0 = $ResultArgumentArray[0]
+                    $ResultArgument1 = $ResultArgumentArray[1]
+                    $Result = $ResultOutput.$ResultArgument0.$ResultArgument1
+
+                } catch {
+                    $Result = $Finding.DefaultValue
+                }
+            }
+
+            #
+            # Exploit protection (Application)
+            # The values are saved from a PowerShell function into an object.
+            # The desired arguments can be accessed directly.
+            # Since the object has several dimensions and there is only one dimension
+            # in the finding list (lazy) a workaround with split must be done...
+            #
+            ElseIf ($Finding.Method -eq 'ProcessmitigationApplication') {
+
+                try {  
+
+                    $ResultArgumentArray = $Finding.MethodArgument.Split("/")
+                    $ResultOutput = Get-Processmitigation -Name $ResultArgumentArray[0]                    
+                    $ResultArgument0 = $ResultArgumentArray[1]
+                    $ResultArgument1 = $ResultArgumentArray[2]
+                    $Result = $ResultOutput.$ResultArgument0.$ResultArgument1
+
+                } catch {
+                    $Result = $Finding.DefaultValue
+                }
+            }            
+
+            #
+            # bcdedit
+            # Again, the output of a tool must be searched and parsed. Ugly...
+            #
+            ElseIf ($Finding.Method -eq 'bcdedit') {
+
+                # Check if the user has admin rights, skip test if not
+                If (-not($IsAdmin)) {
+                    $StatsError++
+                    $Message = "ID "+$Finding.ID+", "+$Finding.Name+", Method "+$Finding.Method+" requires admin priviliges. Test skipped."
+                    Write-ProtocolEntry -Text $Message -LogLevel "Error"
+                    Continue
+                }
+
+                # Check if binary is available, skip test if not
+                $BinaryBcdedit = "C:\Windows\System32\bcdedit.exe"
+                If (-Not (Test-Path $BinaryBcdedit)) {
+                    $StatsError++
+                    $Message = "ID "+$Finding.ID+", "+$Finding.Name+", Method "+$Finding.Method+" requires bcdedit, and the binary for bcdedit was not found. Test skipped."
+                    Write-ProtocolEntry -Text $Message -LogLevel "Error"
+                    Continue
+                }
+
+                try {
+
+                    $ResultOutput = &$BinaryBcdedit
+                    $ResultOutput = $ResultOutput | Where-Object { $_ -like "*"+$Finding.RecommendedValue+"*" }
+
+                    If ($ResultOutput -match ' ([a-z,A-Z]+)') {
+                        $Result = $Matches[1]
+                    } Else {
+                        $Result = $Finding.DefaultValue
+                    }
+
+                } catch {
+                    $Result = $Finding.DefaultValue
+                }
+            }
+
+            #
+            # FirewallRule
+            # Search for a specific firewall rule with a given name
+            #
+            ElseIf ($Finding.Method -eq 'FirewallRule') {
+
+                try {
+
+                    $ResultOutput = Get-NetFirewallRule -DisplayName $Finding.Name 2> $null
+                    $Result = $ResultOutput.Enabled
+
+                } catch {
+                    $Result = $Finding.DefaultValue
+                }
+            }
+
+            #
+            # Service
+            # Check the status of a service
+            #
+            ElseIf ($Finding.Method -eq 'service') {
+
+                try {
+
+                    $ResultOutput = Get-Service -Name $Finding.MethodArgument 2> $null
+                    $Result = $ResultOutput.StartType
+
+                } catch {
+                    $Result = $Finding.DefaultValue
+                }
+            }
+
+            #
+            # Compare result value and recommendation
+            # The finding list specifies the test, as well as the recommended values.
+            # There are two output formats, one for command line output and one for the CSV file.
+            #
+            If ($Mode -eq "Audit") {
+
+                #
+                # User Right Assignment
+                # For multilingual support, a SID translation takes place and then the known SID values are compared with each other.
+                # The results are already available as SID (from secedit) and therefore the specifications are now also translated and still sorted.
+                #
+                If ($Finding.Method -eq 'accesschk') {
+
+                    If ($Result -ne '') {
+
+                        $SaveRecommendedValue = $Finding.RecommendedValue
+                        $ListRecommended = $Finding.RecommendedValue.Split(";")
+                        $ListRecommendedSid = @()
+
+                        # SID Translation
+                        ForEach ($AccountName in $ListRecommended) {
+                            $AccountSid = Translate-SidFromWellkownAccount -AccountName $AccountName
+                            $ListRecommendedSid += $AccountSid                            
+                        }
+                        # Sort SID List
+                        $ListRecommendedSid = $ListRecommendedSid | Sort-Object
+                        
+                        # Build String
+                        ForEach ($AccountName in $ListRecommendedSid) {
+                            [String] $RecommendedValueSid += $AccountName+";"
+                        }                
+
+                        $RecommendedValueSid = $RecommendedValueSid -replace ".$"
+                        $Finding.RecommendedValue = $RecommendedValueSid
+                        Clear-Variable -Name ("RecommendedValueSid")
+                    }
+                }
+ 
+                $ResultPassed = $false
+                Switch($Finding.Operator) {
+
+                    "="  { If ([string] $Result -eq $Finding.RecommendedValue) { $ResultPassed = $true }; Break}
+                    "<=" { try { If ([int]$Result -le [int]$Finding.RecommendedValue) { $ResultPassed = $true }} catch { $ResultPassed = $false }; Break}
+                    "<=!0" { try { If ([int]$Result -le [int]$Finding.RecommendedValue -and [int]$Result -ne 0) { $ResultPassed = $true }} catch { $ResultPassed = $false }; Break}
+                    ">=" { try { If ([int]$Result -ge [int]$Finding.RecommendedValue) { $ResultPassed = $true }} catch { $ResultPassed = $false }; Break}
+                    "contains" { If ($Result.Contains($Finding.RecommendedValue)) { $ResultPassed = $true }; Break}
+                    "!="  { If ([string] $Result -ne $Finding.RecommendedValue) { $ResultPassed = $true }; Break}
+                    "=|0" { try { If ([string]$Result -eq $Finding.RecommendedValue -or $Result.Length -eq 0) { $ResultPassed = $true }} catch { $ResultPassed = $false }; Break}
+                }
+
+                #
+                # Restore Result after SID translation
+                # The results are already available as SID, for better readability they are translated into their names
+                #
+                If ($Finding.Method -eq 'accesschk') {
+
+                    If ($Result -ne "") {
+
+                        $ListResult = $Result.Split(";")
+                        ForEach ($AccountSid in $ListResult) {
+                            $AccountName = Get-AccountFromSid -AccountSid $AccountSid
+                            [String] $ResultName += $AccountName.Trim()+";"
+                        }
+                        $ResultName = $ResultName -replace ".$"
+                        $Result = $ResultName
+                        Clear-Variable -Name ("ResultName")
+                    }
+                                        
+                    $Finding.RecommendedValue = $SaveRecommendedValue
+                }                
+
+                If ($ResultPassed) {
+
+                    # Passed
+                    $Message = "ID "+$Finding.ID+", "+$Finding.Name+", Result=$Result, Severity=Passed"
+                    Write-ResultEntry -Text $Message -SeverityLevel "Passed"
+
+                    If ($Log) {
+                        Add-MessageToFile -Text $Message -File $LogFile
+                    }
+
+                    If ($Report) {
+                        $Message = '"'+$Finding.ID+'","'+$Finding.Name+'","Passed","'+$Result+'"'
+                        Add-MessageToFile -Text $Message -File $ReportFile
+                    }
+
+                    # Increment Counter
+                    $StatsPassed++
+
+                } Else {
+
+                    # Failed
+                    If ($Finding.Operator -eq "!=") {
+                        $Message = "ID "+$Finding.ID+", "+$Finding.Name+", Result=$Result, Recommended=Not "+$Finding.RecommendedValue+", Severity="+$Finding.Severity
+                    }
+                    Else {
+                        $Message = "ID "+$Finding.ID+", "+$Finding.Name+", Result=$Result, Recommended="+$Finding.RecommendedValue+", Severity="+$Finding.Severity
+                    }
+
+                    Write-ResultEntry -Text $Message -SeverityLevel $Finding.Severity
+
+                    If ($Log) {
+                        Add-MessageToFile -Text $Message -File $LogFile
+                    }
+
+                    If ($Report) {
+                        $Message = '"'+$Finding.ID+'","'+$Finding.Name+'","'+$Finding.Severity+'","'+$Result+'","'+$Finding.RecommendedValue+'"'
+                        Add-MessageToFile -Text $Message -File $ReportFile
+                    }
+
+                    # Increment Counter
+                    Switch($Finding.Severity) {
+
+                        "Low"    { $StatsLow++; Break}
+                        "Medium" { $StatsMedium++; Break}
+                        "High"   { $StatsHigh++; Break}
+                    }
+                }
+
+            #
+            # Only return received value
+            #
+            } Elseif ($Mode -eq "Config") {
+
+                $Message = "ID "+$Finding.ID+"; "+$Finding.Name+"; Result=$Result"
+                Write-ResultEntry -Text $Message
+
+                If ($Log) {
+                    Add-MessageToFile -Text $Message -File $LogFile
+                }
+                If ($Report) {
+                    $Message = '"'+$Finding.ID+'","'+$Finding.Name+'",,"'+$Result+'",'+$Finding.RecommendedValue
+                    Add-MessageToFile -Text $Message -File $ReportFile
+                }
+                If ($Backup) {
+                    $Message = '"'+$Finding.ID+'","'+$Finding.Category+'","'+$Finding.Name+'","'+$Finding.Method+'","'+$Finding.MethodArgument+'","'+$Finding.RegistryPath+'","'+$Finding.RegistryItem+'","'+$Finding.ClassName+'","'+$Finding.Namespace+'","'+$Finding.Property+'","'+$Finding.DefaultValue+'","'+$Result+'","'+$Finding.Operator+'","'+$Finding.Severity+'",'
+                    Add-MessageToFile -Text $Message -File $BackupFile
+                }
+            }
+        }
+
+    }
+
+    #
+    # Start HailMary mode
+    # HardeningKitty configures all settings in a finding list file.
+    # Even though HardeningKitty works very carefully, please only
+    # use HailyMary if you know what you are doing.
+    #
+    Elseif ($Mode = "HailMary") {
+
+        # A CSV finding list is imported
+        If ($FileFindingList.Length -eq 0) {
+
+            $CurrentLication = Get-Location
+            $FileFindingList = "$CurrentLication\lists\finding_list_0x6d69636b_machine.csv"
+        }
+
+        $FindingList = Import-Csv -Path $FileFindingList -Delimiter ","
+        $LastCategory = ""
+        $ProcessmitigationEnableArray = @()
+        $ProcessmitigationDisableArray = @()
+
+        ForEach ($Finding in $FindingList) {
+
+            #
+            # Category
+            #
+            If ($LastCategory -ne $Finding.Category) {
+
+                $Message = "Starting Category " + $Finding.Category
+                Write-Output "`n"                
+                Write-ProtocolEntry -Text $Message -LogLevel "Info"
+                $LastCategory = $Finding.Category
+            }
+
+            #
+            # accesschk
+            # For the audit mode, accesschk is used, but the rights are set with secedit.
+            #
+            If ($Finding.Method -eq 'accesschk') {
+
+                # Check if binary is available, skip test if not
+                $BinarySecedit = "C:\Windows\System32\secedit.exe"
+                If (-Not (Test-Path $BinarySecedit)) {
+                    $StatsError++
+                    $Message = "ID "+$Finding.ID+", "+$Finding.Name+", Method "+$Finding.Method+" requires secedit, and the binary for secedit was not found. Test skipped."
+                    Write-ProtocolEntry -Text $Message -LogLevel "Error"
+                    Continue
+                }
+
+                # Check if the user has admin rights, skip test if not
+                If (-not($IsAdmin)) {
+                    $StatsError++
+                    $Message = "ID "+$Finding.ID+", "+$Finding.Name+", Method "+$Finding.Method+" requires admin priviliges. Test skipped."
+                    Write-ProtocolEntry -Text $Message -LogLevel "Error"
+                    Continue
+                }
+
+                $TempFileName = [System.IO.Path]::GetTempFileName()
+                $TempDbFileName = [System.IO.Path]::GetTempFileName()
+
+                &$BinarySecedit /export /cfg $TempFileName /areas USER_RIGHTS | Out-Null
+
+                if($Finding.RecommendedValue -eq "") {
+                    (Get-Content -Encoding unicode $TempFileName) -replace "$($Finding.MethodArgument).*", "$($Finding.MethodArgument) = " | Out-File $TempFileName
+                } else {
+                    $ListTranslated = @()
+                    $List = $Finding.RecommendedValue -split ';'| Where-Object {
+                        # Get SID to translate the account name
+                        $AccountSid = Translate-SidFromWellkownAccount -AccountName $_
+                        # Get account name from system with SID (local translation)
+                        $AccountName = Get-AccountFromSid -AccountSid $AccountSid
+                        $ListTranslated += $AccountName
+                     }
+
+                     # If User Right Assignment exists, replace values
+                     If ( ((Get-Content -Encoding unicode $TempFileName) | Select-String $($Finding.MethodArgument)).Count -gt 0 ) {
+                        (Get-Content -Encoding unicode $TempFileName) -replace "$($Finding.MethodArgument).*", "$($Finding.MethodArgument) = $($ListTranslated -join ',')" | Out-File $TempFileName
+                     }
+                     # If it does not exist, add a new entry into the file at the right position
+                     Else {
+                        $TempFileContent = Get-Content -Encoding unicode $TempFileName
+                        $LineNumber = $TempFileContent.Count
+                        $TempFileContent[$LineNumber-3] = "$($Finding.MethodArgument) = $($ListTranslated -join ',')"
+                        $TempFileContent[$LineNumber-2] = "[Version]"
+                        $TempFileContent[$LineNumber-1] = 'signature="$CHICAGO$"'
+                        $TempFileContent += "Revision=1"
+                        $TempFileContent | Set-Content -Encoding unicode $TempFileName
+                     }
+                }
+
+                &$BinarySecedit /import /cfg $TempFileName /overwrite /areas USER_RIGHTS /db $TempDbFileName /quiet | Out-Null
+
+                if($LastExitCode -ne 0) {
+                    $ResultText = "Failed to import user right assignment into temporary database" 
+                    $Message = "ID "+$Finding.ID+", "+$Finding.MethodArgument+", "+$Finding.RecommendedValue+", " + $ResultText
+                    $MessageSeverity = "High"
+                    Write-ResultEntry -Text $Message -SeverityLevel $MessageSeverity
+                    Remove-Item $TempFileName
+                    Remove-Item $TempDbFileName
+                    Continue
+                }
+
+                $ResultText = "Imported user right assignment into temporary database" 
+                $Message = "ID "+$Finding.ID+", "+$Finding.MethodArgument+", "+$Finding.RecommendedValue+", " + $ResultText
+                $MessageSeverity = "Passed"
+
+                Write-ResultEntry -Text $Message -SeverityLevel $MessageSeverity
+
+                &$BinarySecedit /configure /db $TempDbFileName /overwrite /areas USER_RIGHTS /quiet | Out-Null
+
+                if($LastExitCode -ne 0) {
+                    $ResultText = "Failed to configure system user right assignment"
+                    $Message = "ID "+$Finding.ID+", "+$Finding.MethodArgument+", "+$Finding.RecommendedValue+", " + $ResultText
+                    $MessageSeverity = "High"
+                    Write-ResultEntry -Text $Message -SeverityLevel $MessageSeverity
+                    Remove-Item $TempFileName
+                    Remove-Item $TempDbFileName
+                    Continue
+                }
+
+                $ResultText = "Configured system user right assignment"
+                $Message = "ID "+$Finding.ID+", "+$Finding.MethodArgument+", "+$Finding.RecommendedValue+", " + $ResultText
+                $MessageSeverity = "Passed"
+
+                Write-ResultEntry -Text $Message -SeverityLevel $MessageSeverity
+
+                Remove-Item $TempFileName
+                Remove-Item $TempDbFileName
+            }
+            
+            #
+            # MpPreference
+            # Set a Windows Defender policy
+            #
+            If ($Finding.Method -eq 'MpPreference') {
+
+                # Check if the user has admin rights, skip test if not
+                If (-not($IsAdmin)) {
+                    $StatsError++
+                    $Message = "ID "+$Finding.ID+", "+$Finding.Name+", Method "+$Finding.Method+" requires admin priviliges. Test skipped."
+                    Write-ProtocolEntry -Text $Message -LogLevel "Error"
+                    Continue
+                }
+
+                $ResultMethodArgument = $Finding.MethodArgument
+                $ResultRecommendedValue = $Finding.RecommendedValue
+
+                Switch($ResultRecommendedValue) {
+                    "True" { $ResultRecommendedValue = 1; Break }
+                    "False" { $ResultRecommendedValue = 0; Break }
+                }
+
+                $ResultCommand = "Set-MpPreference -$ResultMethodArgument $ResultRecommendedValue"
+
+                $Result = Invoke-Expression $ResultCommand
+
+                if($LastExitCode -eq 0) {
+                    $ResultText = "Method value modified"
+                    $Message = "ID "+$Finding.ID+", "+$Finding.MethodArgument+", " + $ResultText
+                    $MessageSeverity = "Passed"
+                } else {
+                    $ResultText = "Failed to change Method value"
+                    $Message = "ID "+$Finding.ID+", "+$Finding.MethodArgument+", " + $ResultText
+                    $MessageSeverity = "High"
+                }
+
+                Write-ResultEntry -Text $Message -SeverityLevel $MessageSeverity
+            }
+
+            #
+            # secedit
+            # Set a security policy
+            #
+            If ($Finding.Method -eq 'secedit') {
+
+                # Check if binary is available, skip test if not
+                $BinarySecedit = "C:\Windows\System32\secedit.exe"
+                If (-Not (Test-Path $BinarySecedit)) {
+                    $StatsError++
+                    $Message = "ID "+$Finding.ID+", "+$Finding.Name+", Method "+$Finding.Method+" requires secedit, and the binary for secedit was not found. Test skipped."
+                    Write-ProtocolEntry -Text $Message -LogLevel "Error"
+                    Continue
+                }
+
+                # Check if the user has admin rights, skip test if not
+                If (-not($IsAdmin)) {
+                    $StatsError++
+                    $Message = "ID "+$Finding.ID+", "+$Finding.Name+", Method "+$Finding.Method+" requires admin priviliges. Test skipped."
+                    Write-ProtocolEntry -Text $Message -LogLevel "Error"
+                    Continue
+                }
+
+                $Area = "";
+
+                Switch($Finding.Category) {
+                    "Account Policies" { $Area = "SECURITYPOLICY"; Break }
+                    "Security Options" { $Area = "SECURITYPOLICY"; Break }
+                }
+
+                $TempFileName = [System.IO.Path]::GetTempFileName()
+                $TempDbFileName = [System.IO.Path]::GetTempFileName()
+
+                &$BinarySecedit /export /cfg $TempFileName /areas $Area | Out-Null
+
+                $Data = Get-IniContent $TempFileName
+
+                Set-HashtableValueDeep $Data $Finding.MethodArgument $Finding.RecommendedValue
+
+                Out-IniFile $Data $TempFileName unicode $true
+
+                &$BinarySecedit /import /cfg $TempFileName /overwrite /areas $Area /db $TempDbFileName /quiet | Out-Null
+
+                if($LastExitCode -ne 0) {
+                    $ResultText = "Failed to import security policy into temporary database"
+                    $Message = "ID "+$Finding.ID+", "+$Finding.MethodArgument+", "+$Finding.RecommendedValue+", " + $ResultText
+                    $MessageSeverity = "High"
+                    Write-ResultEntry -Text $Message -SeverityLevel $MessageSeverity
+                    Remove-Item $TempFileName
+                    Remove-Item $TempDbFileName
+                    Continue
+                }
+
+                $ResultText = "Imported security policy into temporary database"
+                $Message = "ID "+$Finding.ID+", "+$Finding.MethodArgument+", "+$Finding.RecommendedValue+", " + $ResultText
+                $MessageSeverity = "Passed"
+
+                Write-ResultEntry -Text $Message -SeverityLevel $MessageSeverity
+
+                &$BinarySecedit /configure /db $TempDbFileName /overwrite /areas SECURITYPOLICY /quiet | Out-Null
+
+                if($LastExitCode -ne 0) {
+                    $ResultText = "Failed to configure security policy"
+                    $Message = "ID "+$Finding.ID+", "+$Finding.MethodArgument+", "+$Finding.RecommendedValue+", " + $ResultText
+                    $MessageSeverity = "High"
+                    Write-ResultEntry -Text $Message -SeverityLevel $MessageSeverity
+                    Remove-Item $TempFileName
+                    Remove-Item $TempDbFileName
+                    Continue
+                }
+
+                $ResultText = "Configured security policy"
+                $Message = "ID "+$Finding.ID+", "+$Finding.MethodArgument+", "+$Finding.RecommendedValue+", " + $ResultText
+                $MessageSeverity = "Passed"
+
+                Write-ResultEntry -Text $Message -SeverityLevel $MessageSeverity
+
+                Remove-Item $TempFileName
+                Remove-Item $TempDbFileName
+            }
+
+            #
+            # auditpol
+            # Set an audit policy
+            #
+            If ($Finding.Method -eq 'auditpol') {
+
+                # Check if binary is available, skip test if not
+                $BinaryAuditpol = "C:\Windows\System32\auditpol.exe"
+                If (-Not (Test-Path $BinaryAuditpol)) {
+                    $StatsError++
+                    $Message = "ID "+$Finding.ID+", "+$Finding.Name+", Method "+$Finding.Method+" requires auditpol, and the binary for auditpol was not found. Test skipped."
+                    Write-ProtocolEntry -Text $Message -LogLevel "Error"
+                    Continue
+                }
+
+                # Check if the user has admin rights, skip test if not
+                If (-not($IsAdmin)) {
+                    $StatsError++
+                    $Message = "ID "+$Finding.ID+", "+$Finding.Name+", Method "+$Finding.Method+" requires admin priviliges. Test skipped."
+                    Write-ProtocolEntry -Text $Message -LogLevel "Error"
+                    Continue
+                }
+
+                $Success = if($Finding.RecommendedValue -ilike "*success*") {"enable"} else {"disable"}
+                $Failure = if($Finding.RecommendedValue -ilike "*failure*") {"enable"} else {"disable"}
+
+                $SubCategory = $Finding.MethodArgument
+
+                &$BinaryAuditpol /set /subcategory:"$($SubCategory)" /success:$($Success) /failure:$($Failure) | Out-Null
+
+                if($LastExitCode -eq 0) {
+                    $ResultText = "Audit policy set" 
+                    $Message = "ID "+$Finding.ID+", "+$Finding.Name+", "+$Finding.RecommendedValue+", " + $ResultText
+                    $MessageSeverity = "Passed"
+                } else {
+                    $ResultText = "Failed to set audit policy" 
+                    $Message = "ID "+$Finding.ID+", "+$Finding.Name+", "+$Finding.RecommendedValue+", " + $ResultText
+                    $MessageSeverity = "High"
+                }
+
+                Write-ResultEntry -Text $Message -SeverityLevel $MessageSeverity
+            }
+
+            #
+            # accountpolicy
+            # Set a user account policy
+            #
+            If ($Finding.Method -eq 'accountpolicy') {
+
+                # Check if the user has admin rights, skip test if not
+                If (-not($IsAdmin)) {
+                    $StatsError++
+                    $Message = "ID "+$Finding.ID+", "+$Finding.Name+", Method "+$Finding.Method+" requires admin priviliges. Test skipped."
+                    Write-ProtocolEntry -Text $Message -LogLevel "Error"
+                    Continue
+                }
+
+                # Check if binary is available, skip test if not
+                $BinaryNet = "C:\Windows\System32\net.exe"
+                If (-Not (Test-Path $BinaryNet)) {
+                    $StatsError++
+                    $Message = "ID "+$Finding.ID+", "+$Finding.Name+", Method "+$Finding.Method+" requires net, and the binary for net was not found. Test skipped."
+                    Write-ProtocolEntry -Text $Message -LogLevel "Error"
+                    Continue
+                }
+
+                $Sw = "";
+
+                Switch ($Finding.Name) {
+                    "Force user logoff how long after time expires" { $Sw = "/FORCELOGOFF:$($Finding.RecommendedValue)"; Break }
+                    "Minimum password age" { $Sw = "/MINPWAGE:$($Finding.RecommendedValue)"; Break }
+                    "Maximum password age" { $Sw = "/MAXPWAGE:$($Finding.RecommendedValue)"; Break }
+                    "Minimum password length" { $Sw = "/MINPWLEN:$($Finding.RecommendedValue)"; Break }
+                    "Length of password history maintained" { $Sw = "/UNIQUEPW:$($Finding.RecommendedValue)"; Break }
+                    "Account lockout threshold" { $Sw = "/lockoutthreshold:$($Finding.RecommendedValue)"; Break; }
+                    "Account lockout duration" { $Sw = @("/lockoutwindow:$($Finding.RecommendedValue)", "/lockoutduration:$($Finding.RecommendedValue)"); Break }
+                    "Reset account lockout counter" { $Sw = "/lockoutwindow:$($Finding.RecommendedValue)"; Break }
+                }
+
+                &$BinaryNet accounts $Sw | Out-Null
+
+                if($LastExitCode -eq 0) {
+                    $ResultText = "Account policy set" 
+                    $Message = "ID "+$Finding.ID+", "+$Finding.Name+", "+$Finding.RecommendedValue+", " + $ResultText
+                    $MessageSeverity = "Passed"
+                } else {
+                    $ResultText = "Failed to set account policy" 
+                    $Message = "ID "+$Finding.ID+", "+$Finding.Name+", "+$Finding.RecommendedValue+", " + $ResultText
+                    $MessageSeverity = "High"
+                }
+
+                Write-ResultEntry -Text $Message -SeverityLevel $MessageSeverity
+            }
+
+            #
+            # Registry
+            # Create or modify a registry value.
+            #
+            If ($Finding.Method -eq 'Registry' -or $Finding.Method -eq 'RegistryList') {
+                
+                # Check if the user has admin rights, skip test if not
+                If (-not($IsAdmin) -and -not($Finding.RegistryPath.StartsWith("HKCU:\"))) {
+                    $StatsError++
+                    $Message = "ID "+$Finding.ID+", "+$Finding.Name+", Method "+$Finding.Method+" requires admin priviliges. Test skipped."
+                    Write-ProtocolEntry -Text $Message -LogLevel "Error"
+                    Continue
+                }
+
+                $RegType = "String"
+
+                #
+                # Basically this is true, but there is an exception for the finding "MitigationOptions_FontBocking",
+                # the value "10000000000" is written to the registry as a string
+                #
+                If ($Finding.RegistryItem -eq "MitigationOptions_FontBocking" -Or $Finding.RegistryItem -eq "Retention") {
+                    $RegType = "String"
+                } ElseIf ($Finding.RecommendedValue -match "^\d+$") {
+                    $RegType = "DWord"                    
+                }
+
+                if(!(Test-Path $Finding.RegistryPath)) {
+
+                    $Result = New-Item $Finding.RegistryPath -Force;
+                    
+                    if($Result) {
+                        $ResultText = "Registry key created" 
+                        $Message = "ID "+$Finding.ID+", "+$Finding.RegistryPath+", " + $ResultText
+                        $MessageSeverity = "Passed"
+                        Write-ResultEntry -Text $Message -SeverityLevel $MessageSeverity
+                    } else {
+                        $ResultText = "Failed to create registry key" 
+                        $Message = "ID "+$Finding.ID+", "+$Finding.RegistryPath+", " + $ResultText
+                        $MessageSeverity = "High"
+                        Write-ResultEntry -Text $Message -SeverityLevel $MessageSeverity
+                        Continue
+                    }
+                }
+
+                #
+                # The method RegistryList needs a separate handling, because the name of the registry key is dynamic, usually incremented.
+                # Therefore, it is searched whether the value already exists or not. If the value does not exist, it counts how many
+                # other values are already there in order to set the next higher value and not overwrite existing keys.
+                #
+                If ($Finding.Method -eq 'RegistryList') {
+
+                    $ResultList = Get-ItemProperty -Path $Finding.RegistryPath
+                    $ResultListCounter = 0
+                    If ($ResultList | Where-Object { $_ -like "*"+$Finding.RegistryItem+"*" }) {
+                        $ResultList.PSObject.Properties | ForEach-Object {
+                            If ( $_.Value -eq $Finding.RegistryItem ) {
+                                $Finding.RegistryItem = $_.Value.Name
+                                Continue
+                            }
+                        }
+                    }
+                    Else {
+                        $ResultList.PSObject.Properties | ForEach-Object {
+                            $ResultListCounter++
+                        }
+                    }
+                    If ($ResultListCounter -eq 0) {
+                        $Finding.RegistryItem = 1
+                    } 
+                    Else {
+                        $Finding.RegistryItem = $ResultListCounter - 4
+                    }
+                }
+
+                $Result = Set-Itemproperty -PassThru -Path $Finding.RegistryPath -Name $Finding.RegistryItem -Type $RegType -Value $Finding.RecommendedValue
+
+                if($Result) {
+                    $ResultText = "Registry value created/modified" 
+                    $Message = "ID "+$Finding.ID+", "+$Finding.RegistryPath+", "+$Finding.RegistryItem+", " + $ResultText
+                    $MessageSeverity = "Passed"
+                } else {
+                    $ResultText = "Failed to create registry value" 
+                    $Message = "ID "+$Finding.ID+", "+$Finding.RegistryPath+", "+$Finding.RegistryItem+", " + $ResultText
+                    $MessageSeverity = "High"
+                }
+
+                Write-ResultEntry -Text $Message -SeverityLevel $MessageSeverity
+            }
+
+            #
+            # Exploit protection
+            # Set exploit protection values
+            #
+            # I noticed irregularities when the process mitigations were set individually,
+            # in some cases settings that had already been set were then reset. Therefore,
+            # the settings are collected in an array and finally set at the end of the processing.
+            #
+            If ($Finding.Method -eq 'Processmitigation') {
+
+                # Check if the user has admin rights, skip test if not
+                If (-not($IsAdmin)) {
+                    $StatsError++
+                    $Message = "ID "+$Finding.ID+", "+$Finding.Name+", Method "+$Finding.Method+" requires admin priviliges. Test skipped."
+                    Write-ProtocolEntry -Text $Message -LogLevel "Error"
+                    Continue
+                }
+
+                $SettingArgumentArray = $Finding.MethodArgument.Split(".") 
+                $SettingArgument0 = $SettingArgumentArray[0]
+                $SettingArgument1 = $SettingArgumentArray[1]
+
+                If ( $Finding.RecommendedValue -eq "ON") {
+
+                    If ( $SettingArgumentArray[1] -eq "Enable" ) {
+                        $ProcessmitigationEnableArray += $SettingArgumentArray[0]
+                    } Else                    {
+                        $ProcessmitigationEnableArray += $SettingArgumentArray[1]
+                    }                    
+                }
+                ElseIf ( $Finding.RecommendedValue -eq "OFF") {
+
+                    If ($SettingArgumentArray[1] -eq "TelemetryOnly") {
+                        $ProcessmitigationDisableArray += "SEHOPTelemetry"
+                    }
+                    ElseIf ( $SettingArgumentArray[1] -eq "Enable" ) {
+                        $ProcessmitigationDisableArray += $SettingArgumentArray[0]
+                    }
+                    Else {
+                        $ProcessmitigationDisableArray += $SettingArgumentArray[1]
+                    }
+                }
+                $ResultText = "setting added to list" 
+                $Message = "ID "+$Finding.ID+", "+$Finding.Name+", " + $ResultText
+                $MessageSeverity = "Passed"
+                Write-ResultEntry -Text $Message -SeverityLevel $MessageSeverity
+            }
+
+            #
+            # WindowsOptionalFeature
+            # Install / Remove a Windows feature
+            #
+            If ($Finding.Method -eq 'WindowsOptionalFeature') {
+
+                # Check if the user has admin rights, skip test if not
+                If (-not($IsAdmin)) {
+                    $StatsError++
+                    $Message = "ID "+$Finding.ID+", "+$Finding.Name+", Method "+$Finding.Method+" requires admin priviliges. Test skipped."
+                    Write-ProtocolEntry -Text $Message -LogLevel "Error"
+                    Continue
+                }
+
+                #
+                # Check if feature is installed and should be removed, or
+                # it is missing and should be installed
+                #
+                try {
+                    $ResultOutput = Get-WindowsOptionalFeature -Online -FeatureName $Finding.MethodArgument 
+                    $Result = $ResultOutput.State
+                } catch {
+                    $ResultText = "Could not check status"
+                    $Message = "ID "+$Finding.ID+", "+$Finding.Name+", " + $ResultText
+                    $MessageSeverity = "High"
+                    Write-ResultEntry -Text $Message -SeverityLevel $MessageSeverity
+                    Continue
+                }
+
+                # Feature will be installed
+                If ($Result -eq "Enabled" -and $Finding.RecommendedValue -eq "Disabled") {
+
+                    try {
+                        $Result = Disable-WindowsOptionalFeature -Online -FeatureName $Finding.MethodArgument                             
+                    } catch {
+                        $ResultText = "Could not be removed"
+                        $Message = "ID "+$Finding.ID+", "+$Finding.Name+", " + $ResultText
+                        $MessageSeverity = "High"
+                        Write-ResultEntry -Text $Message -SeverityLevel $MessageSeverity
+                        Continue
+                    }
+
+                    $ResultText = "Feature removed" 
+                    $Message = "ID "+$Finding.ID+", "+$Finding.Name+", " + $ResultText
+                    $MessageSeverity = "Passed"
+                }
+                # No changes required
+                ElseIf ($Result -eq "Disabled" -and $Finding.RecommendedValue -eq "Disabled") {
+                    $ResultText = "Feature is not installed" 
+                    $Message = "ID "+$Finding.ID+", "+$Finding.Name+", " + $ResultText
+                    $MessageSeverity = "Passed"
+                }
+                # Feature will be installed
+                ElseIf ($Result -eq "Disabled" -and $Finding.RecommendedValue -eq "Enabled") {
+
+                    try {
+                        $Result = Enable-WindowsOptionalFeature -Online -FeatureName $Finding.MethodArgument                             
+                    } catch {
+                        $ResultText = "Could not be installed"
+                        $Message = "ID "+$Finding.ID+", "+$Finding.Name+", " + $ResultText
+                        $MessageSeverity = "High"
+                        Write-ResultEntry -Text $Message -SeverityLevel $MessageSeverity
+                        Continue
+                    }
+
+                    $ResultText = "Feature installed" 
+                    $Message = "ID "+$Finding.ID+", "+$Finding.Name+", " + $ResultText
+                    $MessageSeverity = "Passed"
+                }
+                # No changes required
+                ElseIf ($Result -eq "Enabled" -and $Finding.RecommendedValue -eq "Enabled") {
+                    $ResultText = "Feature is already installed" 
+                    $Message = "ID "+$Finding.ID+", "+$Finding.Name+", " + $ResultText
+                    $MessageSeverity = "Passed"
+                }                
+
+                Write-ResultEntry -Text $Message -SeverityLevel $MessageSeverity
+
+                If ($Log) {
+                    Add-MessageToFile -Text $Message -File $LogFile
+                }
+                
+                If ($Report) {
+                    $Message = '"'+$Finding.ID+'","'+$Finding.Name+'","'+$ResultText+'"'
+                    Add-MessageToFile -Text $Message -File $ReportFile
+                }                
+            }
+
+            #
+            # FirewallRule
+            # Create a firewall rule. First it will be checked if the rule already exists
+            #
+            If ($Finding.Method -eq 'FirewallRule') {
+
+                # Check if the user has admin rights, skip test if not
+                If (-not($IsAdmin)) {
+                    $StatsError++
+                    $Message = "ID "+$Finding.ID+", "+$Finding.Name+", Method "+$Finding.Method+" requires admin priviliges. Test skipped."
+                    Write-ProtocolEntry -Text $Message -LogLevel "Error"
+                    Continue
+                }
+
+                $FwRule = $Finding.MethodArgument
+                $FwRuleArray = $FwRule.Split("|")
+
+                $FwDisplayName = $Finding.Name 
+                $FwProfile = $FwRuleArray[0]
+                $FwDirection = $FwRuleArray[1]
+                $FwAction = $FwRuleArray[2]
+                $FwProtocol = $FwRuleArray[3]
+                $FwLocalPort = @($FwRuleArray[4]).Split(",")
+                $FwProgram = $FwRuleArray[5]
+
+                # Check if rule already exists
+                try {
+
+                    $ResultOutput = Get-NetFirewallRule -DisplayName $FwDisplayName 2> $null
+                    $Result = $ResultOutput.Enabled
+
+                } catch {
+                    $Result = $Finding.DefaultValue
+                }
+
+                # Go on if rule not exists
+                If (-Not $Result) {
+
+                    If ($FwProgram -eq "") {
+
+                        $ResultRule = New-NetFirewallRule -DisplayName $FwDisplayName -Profile $FwProfile -Direction $FwDirection -Action $FwAction -Protocol $FwProtocol -LocalPort $FwLocalPort
+                    }
+                    Else {
+                        $ResultRule = New-NetFirewallRule -DisplayName $FwDisplayName -Profile $FwProfile -Direction $FwDirection -Action $FwAction -Program "$FwProgram"
+                    }
+
+                    If ($ResultRule.PrimaryStatus -eq "OK") {
+
+                        # Excellent
+                        $ResultText = "Rule created" 
+                        $Message = "ID "+$Finding.ID+", "+$Finding.Name+", " + $ResultText
+                        $MessageSeverity = "Passed"
+                    } 
+                    Else {
+                        # Bogus
+                        $ResultText = "Rule not created" 
+                        $Message = "ID "+$Finding.ID+", "+$Finding.Name+", " + $ResultText
+                        $MessageSeverity = "High"
+                    }
+                }
+                Else {
+                    # Excellent
+                    $ResultText = "Rule already exists" 
+                    $Message = "ID "+$Finding.ID+", "+$Finding.Name+", " + $ResultText
+                    $MessageSeverity = "Passed"
+                }
+
+                Write-ResultEntry -Text $Message -SeverityLevel $MessageSeverity
+
+                If ($Log) {
+                    Add-MessageToFile -Text $Message -File $LogFile
+                }
+                    
+                If ($Report) {
+                    $Message = '"'+$Finding.ID+'","'+$Finding.Name+'","'+$ResultText+'"'
+                    Add-MessageToFile -Text $Message -File $ReportFile
+                }
+            }
+
+            #
+            # bcdedit
+            # Force use of Data Execution Prevention, if it is not already set
+            #
+            If ($Finding.Method -eq 'bcdedit') {
+
+                # Check if the user has admin rights, skip test if not
+                If (-not($IsAdmin)) {
+                    $StatsError++
+                    $Message = "ID "+$Finding.ID+", "+$Finding.Name+", Method "+$Finding.Method+" requires admin priviliges. Test skipped."
+                    Write-ProtocolEntry -Text $Message -LogLevel "Error"
+                    Continue
+                }
+
+                # Check if binary is available, skip test if not
+                $BinaryBcdedit = "C:\Windows\System32\bcdedit.exe"
+                If (-Not (Test-Path $BinaryBcdedit)) {
+                    $StatsError++
+                    $Message = "ID "+$Finding.ID+", "+$Finding.Name+", Method "+$Finding.Method+" requires bcdedit, and the binary for bcdedit was not found. Test skipped."
+                    Write-ProtocolEntry -Text $Message -LogLevel "Error"
+                    Continue
+                }
+
+                try {
+
+                    $ResultOutput = &$BinaryBcdedit
+                    $ResultOutput = $ResultOutput | Where-Object { $_ -like "*"+$Finding.RecommendedValue+"*" }
+
+                    If ($ResultOutput -match ' ([a-z,A-Z]+)') {
+                        $Result = $Matches[1]
+                    } Else {
+                        $Result = $Finding.DefaultValue
+                    }
+
+                } catch {
+                    $Result = $Finding.DefaultValue
+                }
+
+                If ($Result -ne $Finding.RecommendedValue) {
+
+                    try {
+
+                        $ResultOutput = &$BinaryBcdedit "/set" $Finding.MethodArgument $Finding.RecommendedValue
+
+                    } catch {
+
+                        $ResultText = "Setting could not be enabled" 
+                        $Message = "ID "+$Finding.ID+", "+$Finding.Name+", " + $ResultText
+                        $MessageSeverity = "High"
+                    }
+
+                    $ResultText = "Setting enabled. Please restart the system to activate it" 
+                    $Message = "ID "+$Finding.ID+", "+$Finding.Name+", " + $ResultText
+                    $MessageSeverity = "Passed"
+                } Else {
+
+                    $ResultText = "Setting is already set correct" 
+                    $Message = "ID "+$Finding.ID+", "+$Finding.Name+", " + $ResultText
+                    $MessageSeverity = "Passed"
+                }
+
+                Write-ResultEntry -Text $Message -SeverityLevel $MessageSeverity
+
+                If ($Log) {
+                    Add-MessageToFile -Text $Message -File $LogFile
+                }
+                
+                If ($Report) {
+                    $Message = '"'+$Finding.ID+'","'+$Finding.Name+'","'+$ResultText+'"'
+                    Add-MessageToFile -Text $Message -File $ReportFile
+                }
+            }
+        }
+        
+        #
+        # After all items of the checklist have been run through, the process mitigation settings can now be set... 
+        #
+        If ( $ProcessmitigationEnableArray.Count -gt 0 -and $ProcessmitigationDisableArray.Count -gt 0) {
+
+            $ResultText = "Process mitigation settings set"
+            $MessageSeverity = "Passed"  
+
+            try {
+              $Result = Set-Processmitigation -System -Enable $ProcessmitigationEnableArray -Disable $ProcessmitigationDisableArray 
+            }
+            catch {
+                $ResultText = "Failed to set process mitigation settings"
+                $MessageSeverity = "High"
+            }
+
+            $Message = "Starting Category Microsoft Defender Exploit Guard"
+            Write-Output "`n"                
+            Write-ProtocolEntry -Text $Message -LogLevel "Info"                  
+            
+            $Message = $ResultText
+            Write-ResultEntry -Text $Message -SeverityLevel $MessageSeverity
+        }
+        ElseIf ($ProcessmitigationEnableArray.Count -gt 0 -and $ProcessmitigationDisableArray.Count -eq 0) {
+            $ResultText = "Process mitigation settings set"
+            $MessageSeverity = "Passed"  
+
+            try {
+              $Result = Set-Processmitigation -System -Enable $ProcessmitigationEnableArray 
+            }
+            catch {
+                $ResultText = "Failed to set process mitigation settings"
+                $MessageSeverity = "High"
+            }
+
+            $Message = "Starting Category Microsoft Defender Exploit Guard"
+            Write-Output "`n"                
+            Write-ProtocolEntry -Text $Message -LogLevel "Info"
+           
+            $Message = $ResultText
+            Write-ResultEntry -Text $Message -SeverityLevel $MessageSeverity
+        }
+        ElseIf ($ProcessmitigationEnableArray.Count -eq 0 -and $ProcessmitigationDisableArray.Count -gt 0) {
+            $ResultText = "Process mitigation settings set"
+            $MessageSeverity = "Passed"  
+
+            try {
+              $Result = Set-Processmitigation -System -Disable $ProcessmitigationDisableArray 
+            }
+            catch {
+                $ResultText = "Failed to set process mitigation settings"
+                $MessageSeverity = "High"
+            }
+
+            $Message = "Starting Category Microsoft Defender Exploit Guard"
+            Write-Output "`n"                
+            Write-ProtocolEntry -Text $Message -LogLevel "Info"    
+          
+            $Message = $ResultText
+            Write-ResultEntry -Text $Message -SeverityLevel $MessageSeverity
+        }
+    }
+    
+    Write-Output "`n"
+    Write-ProtocolEntry -Text "HardeningKitty is done" -LogLevel "Info"
+
+    If ($Mode -eq "Audit") {
+
+        # HardeningKitty Score
+        $StatsTotal = $StatsPassed + $StatsLow + $StatsMedium + $StatsHigh
+        $ScoreTotal = $StatsTotal * 4
+        $ScoreAchived = $StatsPassed * 4 + $StatsLow * 2 + $StatsMedium
+        If ($ScoreTotal -ne 0 ) {
+            $HardeningKittyScore = ([int] $ScoreAchived / [int] $ScoreTotal) * 5 + 1
+        }        
+        $HardeningKittyScoreRounded = [math]::round($HardeningKittyScore,2)
+
+        # Overwrite HardeningKitty Score if no finding is passed
+        If ($StatsPassed -eq 0 ) {
+            $HardeningKittyScoreRounded = 1.00
+        }
+
+        If ($StatsError -gt 0) {
+            Write-ProtocolEntry -Text "During the execution of HardeningKitty errors occurred due to missing admin rights or tools. For a complete result, these errors should be resolved. Total errors: $StatsError" -LogLevel "Error"
+        }
+            
+        Write-ProtocolEntry -Text "Your HardeningKitty score is: $HardeningKittyScoreRounded. HardeningKitty Statistics: Total checks: $StatsTotal - Passed: $StatsPassed, Low: $StatsLow, Medium: $StatsMedium, High: $StatsHigh." -LogLevel "Info"
+    }
+    Write-Output "`n"
+}